                        ---------------------
                          Release Notes
                        ---------------------

#macro ( release $ver )
#if( $project.version == "${ver}-SNAPSHOT" )##
* {{{./lenskit-${ver}.html}Release $ver}} (in progress)
#else
* {{{./lenskit-${ver}.html}Release $ver}}
#end
#end

LensKit Releases

<<<<<<< HEAD
  #release("2.0")
=======
  #release("1.4")
>>>>>>> 04b4a3f6

  #release("1.3")

  #release("1.2")

  #release("1.1")

  #release("1.0.2")

  #release("1.0.1")

  #release("1.0")

  #release("0.11")

  #release("0.10")

  #release("0.9")

  #release("0.8.1")

  #release("0.8")

  #release("0.7")

  #release("0.6")

  #release("0.5")

  #release("0.4")

  #release("0.3.1")

  #release("0.3")

  #release("0.2")

  #release("0.1")

  #release("0.0.3")

  #release("0.0.2") (March 28, 2011)

  #release("0.0.1") (March 25, 2011)

  []<|MERGE_RESOLUTION|>--- conflicted
+++ resolved
@@ -12,11 +12,9 @@
 
 LensKit Releases
 
-<<<<<<< HEAD
   #release("2.0")
-=======
-  #release("1.4")
->>>>>>> 04b4a3f6
+
+  #release("1.4") (in progresss))
 
   #release("1.3")
 
