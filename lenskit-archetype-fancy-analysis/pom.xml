--- conflicted
+++ resolved
@@ -1,5 +1,4 @@
 <?xml version="1.0"?>
-<<<<<<< HEAD
 <project
 	xsi:schemaLocation="http://maven.apache.org/POM/4.0.0 http://maven.apache.org/xsd/maven-4.0.0.xsd"
 	xmlns="http://maven.apache.org/POM/4.0.0" xmlns:xsi="http://www.w3.org/2001/XMLSchema-instance">
@@ -45,32 +44,30 @@
 				</excludes>
 			</resource>
 		</resources>
+<project xmlns="http://maven.apache.org/POM/4.0.0"
+         xmlns:xsi="http://www.w3.org/2001/XMLSchema-instance"
+         xsi:schemaLocation="http://maven.apache.org/POM/4.0.0 http://maven.apache.org/xsd/maven-4.0.0.xsd">
+  <modelVersion>4.0.0</modelVersion>
+  <parent>
+    <artifactId>lenskit</artifactId>
+    <groupId>org.grouplens.lenskit</groupId>
+    <version>1.1-SNAPSHOT</version>
+    <relativePath>..</relativePath>
+  </parent>
 
-		<pluginManagement>
-            <plugins>
-                <plugin>
-                    <groupId>org.apache.maven.plugins</groupId>
-                    <artifactId>maven-archetype-plugin</artifactId>
-                    <version>2.2</version>
-                </plugin>
+  <groupId>org.grouplens.lenskit</groupId>
+  <artifactId>lenskit-archetype-fancy-analysis</artifactId>
+  <name>Archetype - lenskit-archetype-fancy-analysis</name>
+  <packaging>maven-archetype</packaging>
 
-				<plugin>
-					<groupId>org.apache.maven.plugins</groupId>
-					<artifactId>maven-resources-plugin</artifactId>
-					<version>2.5</version>
-					<!-- We create an escape character so we can avoid substituting some 
-						of the ${} occurrences in our pom.xml file, since some of them are things 
-						that should only be filtered at at project creation time, not at archetype 
-						install time. -->
-					<configuration>
-						<escapeString>\</escapeString>
-					</configuration>
-				</plugin>
-			</plugins>
-		</pluginManagement>
-
-	</build>
-=======
+  <build>
+    <extensions>
+      <extension>
+        <groupId>org.apache.maven.archetype</groupId>
+        <artifactId>archetype-packaging</artifactId>
+        <version>2.2</version>
+      </extension>
+    </extensions>
 <project xmlns="http://maven.apache.org/POM/4.0.0"
          xmlns:xsi="http://www.w3.org/2001/XMLSchema-instance"
          xsi:schemaLocation="http://maven.apache.org/POM/4.0.0 http://maven.apache.org/xsd/maven-4.0.0.xsd">
@@ -96,6 +93,13 @@
       </extension>
     </extensions>
 
+		<pluginManagement>
+            <plugins>
+                <plugin>
+                    <groupId>org.apache.maven.plugins</groupId>
+                    <artifactId>maven-archetype-plugin</artifactId>
+                    <version>2.2</version>
+                </plugin>
     <!-- This code turns on filtering for the archetype-resources
       pom.xml file, so we can set the version numbers at the time we
       install the archetype.  We turn OFF filtering for all other
@@ -135,6 +139,6 @@
       </plugins>
     </pluginManagement>
 
+	</build>
   </build>
->>>>>>> ffa4440b
 </project>