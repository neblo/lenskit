/*
 * LensKit, an open source recommender systems toolkit.
 * Copyright 2010-2012 Regents of the University of Minnesota and contributors
 *
 * This program is free software; you can redistribute it and/or modify
 * it under the terms of the GNU Lesser General Public License as
 * published by the Free Software Foundation; either version 2.1 of the
 * License, or (at your option) any later version.
 *
 * This program is distributed in the hope that it will be useful, but WITHOUT
 * ANY WARRANTY; without even the implied warranty of MERCHANTABILITY or FITNESS
 * FOR A PARTICULAR PURPOSE. See the GNU General Public License for more
 * details.
 *
 * You should have received a copy of the GNU General Public License along with
 * this program; if not, write to the Free Software Foundation, Inc., 51
 * Franklin Street, Fifth Floor, Boston, MA 02110-1301, USA.
 */
package org.grouplens.lenskit.svd;

<<<<<<< HEAD
import org.grouplens.lenskit.data.pref.PreferenceDomain;
=======
import java.io.Serializable;

import javax.inject.Inject;

import org.grouplens.lenskit.params.MaxRating;
import org.grouplens.lenskit.params.MinRating;
>>>>>>> 6df2e01d
import org.grouplens.lenskit.util.DoubleFunction;

import java.io.Serializable;

public final class RatingRangeClamp implements DoubleFunction, Serializable {

    private static final long serialVersionUID = 1012447846494918355L;
    private PreferenceDomain domain;

    public RatingRangeClamp(PreferenceDomain dom) {
        domain = dom;
    }

<<<<<<< HEAD
    public RatingRangeClamp(double min, double max) {
        this(new PreferenceDomain(min, max));
=======
    @Inject
    public RatingRangeClamp(@MinRating double min, @MaxRating double max) {
        minRating = min;
        maxRating = max;
>>>>>>> 6df2e01d
    }

    /**
     * @return the minRating
     */
    public double getMinRating() {
        return domain.getMinimum();
    }

    /**
     * @return the maxRating
     */
    public double getMaxRating() {
        return domain.getMaximum();
    }

    @Override
    public double apply(double v) {
        return domain.clampValue(v);
    }
}<|MERGE_RESOLUTION|>--- conflicted
+++ resolved
@@ -18,16 +18,11 @@
  */
 package org.grouplens.lenskit.svd;
 
-<<<<<<< HEAD
 import org.grouplens.lenskit.data.pref.PreferenceDomain;
-=======
-import java.io.Serializable;
-
 import javax.inject.Inject;
 
 import org.grouplens.lenskit.params.MaxRating;
 import org.grouplens.lenskit.params.MinRating;
->>>>>>> 6df2e01d
 import org.grouplens.lenskit.util.DoubleFunction;
 
 import java.io.Serializable;
@@ -41,15 +36,9 @@
         domain = dom;
     }
 
-<<<<<<< HEAD
-    public RatingRangeClamp(double min, double max) {
-        this(new PreferenceDomain(min, max));
-=======
     @Inject
     public RatingRangeClamp(@MinRating double min, @MaxRating double max) {
-        minRating = min;
-        maxRating = max;
->>>>>>> 6df2e01d
+        this(new PreferenceDomain(min, max));
     }
 
     /**
