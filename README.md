# LensKit

LensKit is an implementation of collaborative filtering algorithms and
a set of tools for benchmarking them.  For more information about
LensKit and its documentation, visit the [web site][] or [wiki][].

[web site]: http://lenskit.grouplens.org
[wiki]: http://dev.grouplens.org/trac/lenskit

If you just want to use LensKit, you don't need the source code; just use
Maven (or Ivy or any other Maven-compatible dependency manager) and declare
a dependency on LensKit:

    <dependency>
      <groupId>org.grouplens.lenskit</groupId>
      <artifactId>lenskit-core</artifactId>
      <version>1.0</version>
    </dependency>
    <dependency>
      <!-- to get the k-NN recommenders -->
      <groupId>org.grouplens.lenskit</groupId>
      <artifactId>lenskit-knn</artifactId>
      <version>1.0</version>
    </dependency>

## Installation and Dependency Management

LensKit is built and deployed via [Maven][].  To install it, check out
this repository and run `mvn install`; it is then available to other projects by
depending directly on it as above (consult `pom.xml` for the version to use; all LensKit
modules share the same version).  The source code can also be checked out and used
in most Java IDEs; NetBeans in IntelliJ both include Maven support, and the [m2e][]
plugin for Eclipse (installable from the Eclipse Marketplace) allows the project to
be opened in Eclipse. (More details on using Eclipse with LensKit are below.)

[Maven]: http://maven.apache.org
[m2e]: http://eclipse.org/m2e

## Modules

LensKit is comprised of several modules.  The top-level `lenskit`
module serves as a container to build them and provide common settings
and dependencies.  The other modules are as follows:

* `lenskit-api` -- the common, public recommender API exposed by LensKit, independent
  of its actual implementations.
* `lenskit-data-structures` -- common data structures used by LensKit.
  These are split from `-core` so the API can depend on them.
* `build-tools` -- configuration & support files for building LensKit
* `lenskit-core` -- the core support code and configuration facilities for
  the rest of LensKit. It is the entry point for most of what you want to do with
  LensKit, providing support for configuring and building recommenders.
* `lenskit-knn` -- k-NN recommenders (user-user and item-item collaborative
  filtering).
* `lenskit-svd` -- the FunkSVD recommender (and eventually real SVD recommenders).
* `lenskit-slopeone` -- Slope-One recommenders.
* `lenskit-eval` -- the evaluation framework and APIs, along with a command line
  evaluation runner.
* `lenskit-eval-demo` -- a set of example scripts for configuring and running LensKit
  offline evaluations.
* `lenskit-package` -- a metapackage for preparing binary distributions, including
  scripts for running the evaluator.


## Notes for Eclipse

If you want to work with the LensKit sources in Eclipse, the checkout is complicated a bit
by limitations in M2e's integration with Mercurial. You'll need the Maven support ([m2e][]),
[MercurialEclipse][HGE] plugin, and the Groovy development tools (at least to work with the
<<<<<<< HEAD
evaluator code). Then do the following:

* Check out the LensKit source tree by selecting “Mercurial” / “Clone existing repository”
  from the Import dialog.
* Once the project is imported, right-click it and select “Configure” → “Convert to Maven project”
=======
evaluator code).  

First: do Help / Check for Updates and install any updates that are available.  We have had
problems in which the tool versions were not compatible with the Eclipse version, and those
problems can be frustrating to debug.  To get the tools:

* Maven.  Do Help / About / Installation Details / Features and check if m2e is already installed.
  It comes with many modern eclipse distros.  If not use Help / Marketplace, and search for Maven
  or m2e.
* Mercurial: Help / Marketplace and search for MercurialEclipse.  Install the option for 
  your version of Eclipse.
* Groovy: Help / Marketplace and search for Groovy.  It's fine to install the full version 
  including Grails from springsource, but all you need is Groovy-Eclipse.
 
Then do the following:

* Check out the LensKit source tree by selecting File / Import / "Clone existing repository".
  Enter the URL and authentication information, and clone the repository into your workspace.
* Once the project is imported, right-click it and select "Configure" -> "Convert to Maven project"
>>>>>>> ffa4440b
  to activate Maven support on the LensKit parent project.
* Finally, right-click the `lenskit` project, choose "Import", and select "Maven" / "Existing
  Maven Projects". Choose all sub-projects of `lenskit` and import them.

The `lenskit-eval` project requires some additional attention to compile correctly in Eclipse:

* First, right-click the `lenskit-eval` project and select "Configure" -> "Convert to 
  Groovy project" to enable Groovy support.
* Next, right-click the `lenskit-eval` project and select "Properties" / "Build Path" /
  "Link Source".
* In the window that appears, select the "Browse..." button and browse to the directory that
  contains the `lenskit` project. Then, select "lenskit-eval" / "src" / "main" / "groovy".
  You may change the suggested folder name if you wish, then click "finish".
* Finally, click the "Link Source..." button a second time and browse to "lenskit-eval" / 
  "src" / "test" / "groovy". Make sure that this folder has a different name than the first
  Groovy folder, and click "Finish" -> "OK".  
  
You will now have all components of LensKit imported and ready to edit and compile in Eclipse.

You can run Maven from Eclipse by right clicking on one of the pom.xml files, and selecting
"Build".  You can choose the goal you want to run, and it should directly run.  Note that you
will probably get the error message:

SLF4J: Failed to load class "org.slf4j.impl.StaticLoggerBinder".
SLF4J: Defaulting to no-operation (NOP) logger implementation
SLF4J: See http://www.slf4j.org/codes.html#StaticLoggerBinder for further details.

while appears to be harmless.

A useful thing to do first is to right click on the build-tools project and select
"Run As" / "Maven Install".  That will install the build tools in your local Maven
repository, so they are available for any of the other projects to use.

After that, you can easily run tests in any of the other projects directly from Eclipse,
which is faster and prettier.  Just right click a project, select "Run As" / "JUnit Test".

You will need to install a Java Development Kit to build some parts of LensKit.  On Linux or Mac, setting
the Java HOME will let LensKit find it. On Windows if you install the JDK next to the JRE,
LensKit will probably be able to find it.

At the bottom of the LensKit Code Guidelines (http://dev.grouplens.org/trac/lenskit/wiki/CodeGuidelines) there is 
an XML file that will set your Eclipse up to follow the LensKit style.<|MERGE_RESOLUTION|>--- conflicted
+++ resolved
@@ -67,13 +67,6 @@
 If you want to work with the LensKit sources in Eclipse, the checkout is complicated a bit
 by limitations in M2e's integration with Mercurial. You'll need the Maven support ([m2e][]),
 [MercurialEclipse][HGE] plugin, and the Groovy development tools (at least to work with the
-<<<<<<< HEAD
-evaluator code). Then do the following:
-
-* Check out the LensKit source tree by selecting “Mercurial” / “Clone existing repository”
-  from the Import dialog.
-* Once the project is imported, right-click it and select “Configure” → “Convert to Maven project”
-=======
 evaluator code).  
 
 First: do Help / Check for Updates and install any updates that are available.  We have had
@@ -93,7 +86,6 @@
 * Check out the LensKit source tree by selecting File / Import / "Clone existing repository".
   Enter the URL and authentication information, and clone the repository into your workspace.
 * Once the project is imported, right-click it and select "Configure" -> "Convert to Maven project"
->>>>>>> ffa4440b
   to activate Maven support on the LensKit parent project.
 * Finally, right-click the `lenskit` project, choose "Import", and select "Maven" / "Existing
   Maven Projects". Choose all sub-projects of `lenskit` and import them.
