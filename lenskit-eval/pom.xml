--- conflicted
+++ resolved
@@ -3,11 +3,7 @@
   <parent>
     <groupId>org.grouplens.lenskit</groupId>
     <artifactId>lenskit</artifactId>
-<<<<<<< HEAD
-    <version>1.1.1-SNAPSHOT</version>
-=======
-    <version>1.3-SNAPSHOT</version>
->>>>>>> 4eca1a71
+    <version>1.2.1-SNAPSHOT</version>
     <relativePath>..</relativePath>
   </parent>
   <artifactId>lenskit-eval</artifactId>
@@ -28,22 +24,8 @@
     </dependency>
 
     <dependency>
-      <groupId>org.grouplens.lenskit</groupId>
-      <artifactId>lenskit-groovy</artifactId>
-      <version>${project.version}</version>
-      <scope>compile</scope>
-    </dependency>
-
-    <dependency>
       <groupId>ch.qos.logback</groupId>
       <artifactId>logback-classic</artifactId>
-      <scope>runtime</scope>
-      <optional>true</optional>
-    </dependency>
-
-    <dependency>
-      <groupId>org.slf4j</groupId>
-      <artifactId>jul-to-slf4j</artifactId>
       <scope>runtime</scope>
       <optional>true</optional>
     </dependency>
@@ -52,6 +34,11 @@
       <groupId>commons-cli</groupId>
       <artifactId>commons-cli</artifactId>
       <version>1.2</version>
+    </dependency>
+
+    <dependency>
+      <groupId>org.codehaus.groovy</groupId>
+      <artifactId>groovy-all</artifactId>
     </dependency>
 
     <dependency>
@@ -72,6 +59,7 @@
       <plugin>
         <groupId>org.codehaus.gmaven</groupId>
         <artifactId>gmaven-plugin</artifactId>
+        <version>${gmaven.version}</version>
         <executions>
           <execution>
             <goals>
@@ -82,8 +70,63 @@
             </goals>
           </execution>
         </executions>
+        <dependencies>
+          <dependency>
+            <groupId>org.codehaus.gmaven.runtime</groupId>
+            <artifactId>gmaven-runtime-${gmaven.runtime}</artifactId>
+            <version>${gmaven.version}</version>
+            <exclusions>
+              <exclusion>
+                <groupId>org.codehaus.groovy</groupId>
+                <artifactId>groovy-all-minimal</artifactId>
+              </exclusion>
+            </exclusions>
+          </dependency>
+          <dependency>
+            <groupId>org.codehaus.groovy</groupId>
+            <artifactId>groovy-all</artifactId>
+            <version>${groovy.version}</version>
+          </dependency>
+        </dependencies>
       </plugin>
     </plugins>
+
+    <pluginManagement>
+      <plugins>
+        <!--This plugin's configuration is used to store Eclipse m2e settings only. It has no influence on the Maven build itself.-->
+        <plugin>
+          <groupId>org.eclipse.m2e</groupId>
+          <artifactId>lifecycle-mapping</artifactId>
+          <version>1.0.0</version>
+          <configuration>
+            <lifecycleMappingMetadata>
+              <pluginExecutions>
+                <pluginExecution>
+                  <pluginExecutionFilter>
+                    <groupId>
+                      org.codehaus.gmaven
+                    </groupId>
+                    <artifactId>
+                      gmaven-plugin
+                    </artifactId>
+                    <versionRange>[1.5,)</versionRange>
+                    <goals>
+                      <goal>compile</goal>
+                      <goal>generateStubs</goal>
+                      <goal>generateTestStubs</goal>
+                      <goal>testCompile</goal>
+                    </goals>
+                  </pluginExecutionFilter>
+                  <action>
+                    <ignore />
+                  </action>
+                </pluginExecution>
+              </pluginExecutions>
+            </lifecycleMappingMetadata>
+          </configuration>
+        </plugin>
+      </plugins>
+    </pluginManagement>
   </build>
 
   <profiles>
@@ -102,4 +145,5 @@
       </properties>
     </profile>
   </profiles>
+
 </project>