/*
 * LensKit, a reference implementation of recommender algorithms.
 * Copyright 2010-2011 Regents of the University of Minnesota
 *
 * This program is free software; you can redistribute it and/or modify
 * it under the terms of the GNU Lesser General Public License as
 * published by the Free Software Foundation; either version 2.1 of the
 * License, or (at your option) any later version.
 *
 * This program is distributed in the hope that it will be useful, but WITHOUT
 * ANY WARRANTY; without even the implied warranty of MERCHANTABILITY or FITNESS
 * FOR A PARTICULAR PURPOSE. See the GNU General Public License for more
 * details.
 *
 * You should have received a copy of the GNU General Public License along with
 * this program; if not, write to the Free Software Foundation, Inc., 51
 * Franklin Street, Fifth Floor, Boston, MA 02110-1301, USA.
 */
package org.grouplens.lenskit.eval.holdout;

import java.io.PrintStream;
import java.sql.Connection;
import java.util.List;

import org.grouplens.common.cursors.Cursor;
import org.grouplens.common.cursors.Cursors;
import org.grouplens.lenskit.RatingPredictor;
import org.grouplens.lenskit.Recommender;
import org.grouplens.lenskit.data.Rating;
import org.grouplens.lenskit.data.Ratings;
import org.grouplens.lenskit.data.UserRatingProfile;
import org.grouplens.lenskit.data.dao.RatingCollectionDAO;
import org.grouplens.lenskit.data.dao.RatingDataAccessObject;
import org.grouplens.lenskit.data.snapshot.PackedRatingSnapshot;
import org.grouplens.lenskit.data.sql.BasicSQLStatementFactory;
import org.grouplens.lenskit.data.sql.JDBCRatingDAO;
import org.grouplens.lenskit.data.vector.SparseVector;
import org.grouplens.lenskit.eval.AlgorithmInstance;
import org.grouplens.lenskit.eval.SharedRatingSnapshot;
import org.grouplens.lenskit.eval.results.AlgorithmTestAccumulator;
import org.grouplens.lenskit.eval.results.ResultAccumulator;
import org.slf4j.Logger;
import org.slf4j.LoggerFactory;

/**
 * Train-test evaluator that builds on a training set and runs on a test set.
 * @author Michael Ekstrand <ekstrand@cs.umn.edu>
 *
 */
public class TrainTestPredictEvaluator {
    private static final Logger logger = LoggerFactory.getLogger(TrainTestPredictEvaluator.class);
    private Connection connection;
    private String trainingTable;
    private String testTable;
    private boolean timestamp = true;
    private PrintStream progressStream;

    public TrainTestPredictEvaluator(Connection dbc, String train, String test) {
        connection = dbc;
        trainingTable = train;
        testTable = test;
    }
    
    public boolean isTimestampEnabled() {
    	return timestamp;
    }
    
    public void setTimestampEnabled(boolean ts) {
    	timestamp = ts;
    }
    
    /**
     * Set print stream for outputting progress within evaluations.
     * @param s
     */
    public void setProgressStream(PrintStream s) {
        progressStream = s;
    }
    
    public void evaluateAlgorithms(List<AlgorithmInstance> algorithms, ResultAccumulator results) {
        BasicSQLStatementFactory sfac = new BasicSQLStatementFactory();
        sfac.setTableName(trainingTable);
<<<<<<< HEAD
        JDBCRatingDAO dao = new JDBCRatingDAO.Manager(null, sfac).open(connection);
=======
        if (!timestamp)
        	sfac.setTimestampColumn(null);
        JDBCRatingDAO dao = new JDBCRatingDAO(null, sfac);
        dao.openSession(connection);
>>>>>>> be94918c
        
        RatingDataAccessObject preloaded = null;
        logger.debug("Preloading rating snapshot data");
        SharedRatingSnapshot snap = new SharedRatingSnapshot(new PackedRatingSnapshot.Builder(dao).build());
        
        BasicSQLStatementFactory testfac = new BasicSQLStatementFactory();
        testfac.setTableName(testTable);
        testfac.setTimestampColumn(null);
        JDBCRatingDAO testDao = new JDBCRatingDAO.Manager(null, testfac).open(connection);
        try {
            int nusers = testDao.getUserCount();
            logger.debug("Evaluating algorithms with {} users", nusers);
            
            for (AlgorithmInstance algo: algorithms) {
                AlgorithmTestAccumulator acc = results.makeAlgorithmAccumulator(algo);
                RatingDataAccessObject tdao;

                if (algo.getPreload()) {
                	if (preloaded == null) {
                		logger.info("Preloading rating data for {}", algo.getName());
                		List<Rating> ratings = Cursors.makeList(dao.getRatings());
                		preloaded = new RatingCollectionDAO.Manager(ratings).open();
                	}
                	tdao = preloaded;
                } else {
                	tdao = dao;
                }
                
                logger.debug("Building {}", algo.getName());
                acc.startBuildTimer();
                Recommender rec = algo.buildRecommender(tdao, snap).open();
                RatingPredictor pred = rec.getRatingPredictor();
                acc.finishBuild();

                logger.info("Testing {}", algo.getName());
                acc.startTestTimer();

                Cursor<UserRatingProfile> userProfiles = testDao.getUserRatingProfiles();
                try {
                    int n = 0;
                    for (UserRatingProfile p: userProfiles) {
                        if (progressStream != null) {
                            progressStream.format("users: %d / %d\r", n, nusers);
                        }
                        
                        SparseVector ratings = Ratings.userRatingVector(p.getRatings());
                        SparseVector predictions =
                            pred.predict(p.getUser(), ratings.keySet());
                        acc.evaluatePrediction(p.getUser(), ratings, predictions);
                        n++;
                    }
                    if (progressStream != null)
                        progressStream.format("tested users: %d / %d\n", n, nusers);
                } finally {
                    userProfiles.close();
                }

                acc.finish();
                tdao = null;
            }
        } finally {
        	if (preloaded != null)
        		preloaded.close();
            dao.close();
            testDao.close();
        }
    }
}<|MERGE_RESOLUTION|>--- conflicted
+++ resolved
@@ -80,14 +80,9 @@
     public void evaluateAlgorithms(List<AlgorithmInstance> algorithms, ResultAccumulator results) {
         BasicSQLStatementFactory sfac = new BasicSQLStatementFactory();
         sfac.setTableName(trainingTable);
-<<<<<<< HEAD
+        if (!timestamp)
+            sfac.setTimestampColumn(null);
         JDBCRatingDAO dao = new JDBCRatingDAO.Manager(null, sfac).open(connection);
-=======
-        if (!timestamp)
-        	sfac.setTimestampColumn(null);
-        JDBCRatingDAO dao = new JDBCRatingDAO(null, sfac);
-        dao.openSession(connection);
->>>>>>> be94918c
         
         RatingDataAccessObject preloaded = null;
         logger.debug("Preloading rating snapshot data");
