/*
 * LensKit, an open source recommender systems toolkit.
 * Copyright 2010-2012 Regents of the University of Minnesota and contributors
 *
 * This program is free software; you can redistribute it and/or modify
 * it under the terms of the GNU Lesser General Public License as
 * published by the Free Software Foundation; either version 2.1 of the
 * License, or (at your option) any later version.
 *
 * This program is distributed in the hope that it will be useful, but WITHOUT
 * ANY WARRANTY; without even the implied warranty of MERCHANTABILITY or FITNESS
 * FOR A PARTICULAR PURPOSE. See the GNU General Public License for more
 * details.
 *
 * You should have received a copy of the GNU General Public License along with
 * this program; if not, write to the Free Software Foundation, Inc., 51
 * Franklin Street, Fifth Floor, Boston, MA 02110-1301, USA.
 */
package org.grouplens.lenskit.eval.traintest;

import com.google.common.base.Supplier;
import it.unimi.dsi.fastutil.longs.Long2DoubleMap;
import it.unimi.dsi.fastutil.longs.LongSet;
import org.apache.commons.lang3.time.StopWatch;
import org.grouplens.lenskit.ItemRecommender;
import org.grouplens.lenskit.RatingPredictor;
import org.grouplens.lenskit.Recommender;
import org.grouplens.lenskit.collections.ScoredLongList;
import org.grouplens.lenskit.cursors.Cursor;
import org.grouplens.lenskit.data.UserHistory;
import org.grouplens.lenskit.data.dao.DataAccessObject;
import org.grouplens.lenskit.data.event.Rating;
import org.grouplens.lenskit.data.history.RatingVectorUserHistorySummarizer;
import org.grouplens.lenskit.eval.AlgorithmInstance;
import org.grouplens.lenskit.eval.Job;
import org.grouplens.lenskit.eval.SharedPreferenceSnapshot;
import org.grouplens.lenskit.eval.data.traintest.TTDataSet;
import org.grouplens.lenskit.eval.metrics.TestUserMetric;
import org.grouplens.lenskit.eval.metrics.TestUserMetricAccumulator;
import org.grouplens.lenskit.util.io.LKFileUtils;
import org.grouplens.lenskit.util.tablewriter.TableWriter;
import org.grouplens.lenskit.vectors.SparseVector;
import org.slf4j.Logger;
import org.slf4j.LoggerFactory;

import javax.annotation.Nonnull;
import java.io.IOException;
import java.util.ArrayList;
import java.util.List;

/**
 * Run a single train-test evaluation of a single algorithm.
 * 
 * @since 0.8
 * @author Michael Ekstrand <ekstrand@cs.umn.edu>
 *
 */
public class TrainTestEvalJob implements Job {
    private static final Logger logger = LoggerFactory.getLogger(TrainTestEvalJob.class);

    private final int numRecs;
    
    @Nonnull
    private final AlgorithmInstance algorithm;
    @Nonnull
    private final List<TestUserMetric> evaluators;
    @Nonnull
    private final TTDataSet data;
    @Nonnull
    private final Supplier<TableWriter> outputSupplier;
    @Nonnull
    private final Supplier<TableWriter> outputInMemorySupplier;
    @Nonnull
    private Supplier<TableWriter> userOutputSupplier;
    @Nonnull
    private Supplier<TableWriter> predictOutputSupplier;
<<<<<<< HEAD
    private final Supplier<SharedRatingSnapshot> snapshot;
=======

    private final Supplier<SharedPreferenceSnapshot> snapshot;
>>>>>>> 554bc639
    private final int outputColumnCount;

    /**
     * Create a new train-test eval job.
     * @param algo The algorithm to test.
     * @param evals The evaluators to use.
     * @param ds The data set to use.
     * @param snap Supplier providing access to a shared rating snapshot to use in the
     *             build process.
     * @param out The table writer to receive outputProvider. This writer is expected to
     *        be prefixed with algorithm and group ID data, so only the times
     *        and eval outputProvider needs to be written.
     * @param numRecs The number of recommendations to compute.
     */
    public TrainTestEvalJob(AlgorithmInstance algo,
                            List<TestUserMetric> evals,
<<<<<<< HEAD
                            TTDataSet ds, Supplier<SharedRatingSnapshot> snap,
                            Supplier<TableWriter> out, Supplier<TableWriter> outMemory, int numRecs) {
=======
                            TTDataSet ds, Supplier<SharedPreferenceSnapshot> snap,
                            Supplier<TableWriter> out, int numRecs) {
>>>>>>> 554bc639
        algorithm = algo;
        evaluators = evals;
        data = ds;
        snapshot = snap;
        outputSupplier = out;
        outputInMemorySupplier = outMemory;
        this.numRecs = numRecs;
        
        int ncols = 2;
        for (TestUserMetric eval: evals) {
            if (eval.getColumnLabels() != null) {
                ncols += eval.getColumnLabels().length;
            }
        }
        outputColumnCount = ncols;
    }

    public void setUserOutput(Supplier<TableWriter> out) {
        userOutputSupplier = out;
    }

    /**
     * Set a supplier for the prediction output table. The writer is expected to be
     * prefixed with algorithm and group ID data; the job will only write user, item,
     * rating, and prediction.
     * @param out The table writer supplier.
     */
    public void setPredictOutput(Supplier<TableWriter> out) {
        predictOutputSupplier = out;
    }

    @Override
    public String getName() {
        return algorithm.getName();
    }

    @Override
    public void run() {
        DataAccessObject dao = data.getTrainFactory().snapshot();
        TableWriter userTable = null;
        TableWriter predictTable = null;

        try {
            userTable = userOutputSupplier.get();
            predictTable = predictOutputSupplier.get();


            logger.info("Building {}", algorithm.getName());
            StopWatch buildTimer = new StopWatch();
            buildTimer.start();
            Recommender rec = algorithm.buildRecommender(dao, snapshot,
                                                         data.getPreferenceDomain());
            RatingPredictor predictor = rec.getRatingPredictor();
            ItemRecommender recommender = rec.getItemRecommender();

            buildTimer.stop();
            logger.info("Built {} in {}", algorithm.getName(), buildTimer);

            logger.info("Testing {}", algorithm.getName());
            StopWatch testTimer = new StopWatch();
            testTimer.start();
            List<TestUserMetricAccumulator> evalAccums = new ArrayList<TestUserMetricAccumulator>(evaluators.size());
            
            DataAccessObject testDao = data.getTestFactory().create();
            try {
                for (TestUserMetric eval: evaluators) {

                    TestUserMetricAccumulator accum =
                        eval.makeAccumulator(algorithm, data);
                    evalAccums.add(accum);
                }

                Cursor<UserHistory<Rating>> userProfiles =
                    testDao.getUserHistories(Rating.class);
                try {
                    for (UserHistory<Rating> p: userProfiles) {
                        long uid = p.getUserId();
                        SparseVector ratings =
                            RatingVectorUserHistorySummarizer.makeRatingVector(p);

                        Supplier<SparseVector> preds =
                                new PredictionSupplier(predictor, uid, ratings.keySet());
                        Supplier<ScoredLongList> recs =
                                new RecommendationSupplier(recommender, uid, ratings.keySet());
                        Supplier<UserHistory<Rating>> hist = new HistorySupplier(dao, uid);

                        TestUser test = new TestUser(uid, ratings, hist, preds, recs);

                        for (TestUserMetricAccumulator accum: evalAccums) {
                            Object[] perUserResults = accum.evaluate(test);
                            if (perUserResults != null && userTable != null) {
                                try {
                                    userTable.writeRow(perUserResults);
                                } catch (IOException e) {
                                    throw new RuntimeException(
                                            "error writing user output", e);
                                }
                            }
                        }

                        if (predictTable != null) {
                            writePredictions(predictTable, uid, ratings, test.getPredictions());
                        }
                    }
                } finally {
                    userProfiles.close();
                }
            } finally {
                testDao.close();
            }
            testTimer.stop();
            logger.info("Tested {} in {}", algorithm.getName(), testTimer);
            
            try {
                writeOutput(buildTimer, testTimer, evalAccums);
            } catch (IOException e) {
                logger.error("Error writing output", e);
            }
        } finally {
            LKFileUtils.close(userTable, predictTable);
            dao.close();
        }
    }

    private void writePredictions(TableWriter predictTable, long uid, SparseVector ratings, SparseVector predictions) {
        String[] row = new String[4];
        row[0] = Long.toString(uid);
        for (Long2DoubleMap.Entry e: ratings.fast()) {
            long iid = e.getLongKey();
            row[1] = Long.toString(iid);
            row[2] = Double.toString(e.getDoubleValue());
            if (predictions.containsKey(iid)) {
                row[3] = Double.toString(predictions.get(iid));
            } else {
                row[3] = null;
            }
            try {
                predictTable.writeRow(row);
            } catch (IOException x) {
                throw new RuntimeException("error writing predictions", x);
            }
        }
    }

    private void writeOutput(StopWatch build, StopWatch test, List<TestUserMetricAccumulator> accums) throws IOException {
        Object[] row = new Object[outputColumnCount];
        row[0] = build.getTime();
        row[1] = test.getTime();
        int col = 2;
        for (TestUserMetricAccumulator acc: accums) {
            Object[] ar = acc.finalResults();
            int i = col;
            if (ar != null) {
                // no aggregated output is generated
                int n = ar.length;
                System.arraycopy(ar, 0, row, col, n);
                col += n;
            }
        }
        TableWriter output = outputSupplier.get();
        TableWriter outMemory = outputInMemorySupplier.get();
        try {
            output.writeRow(row);
            outMemory.writeRow(row);

        } finally {
            output.close();
        }
    }

    private class PredictionSupplier implements Supplier<SparseVector> {
        private final RatingPredictor predictor;
        private final long user;
        private final LongSet items;

        public PredictionSupplier(RatingPredictor pred, long id, LongSet is) {
            predictor = pred;
            user = id;
            items = is;
        }

        @Override
        public SparseVector get() {
            if (predictor == null) {
                throw new IllegalArgumentException("cannot compute predictions without a predictor");
            }
            return predictor.score(user, items);
        }
    }

    private class RecommendationSupplier implements Supplier<ScoredLongList> {
        private final ItemRecommender recommender;
        private final long user;
        private final LongSet items;

        public RecommendationSupplier(ItemRecommender rec, long id, LongSet is) {
            recommender = rec;
            user = id;
            items = is;
        }

        @Override
        public ScoredLongList get() {
            if (recommender == null) {
                throw new IllegalArgumentException("cannot compute recommendations without a recommender");
            }
            return recommender.recommend(user, numRecs, items, null);
        }
    }
    
    private class HistorySupplier implements Supplier<UserHistory<Rating>> {
        private final DataAccessObject dao;
        private final long user;
        
        public HistorySupplier(DataAccessObject dao, long id) {
            this.dao = dao;
            user = id;
        }
        
        @Override
        public UserHistory<Rating> get() {
            return dao.getUserHistory(user, Rating.class);
        }
    }
}<|MERGE_RESOLUTION|>--- conflicted
+++ resolved
@@ -74,12 +74,7 @@
     private Supplier<TableWriter> userOutputSupplier;
     @Nonnull
     private Supplier<TableWriter> predictOutputSupplier;
-<<<<<<< HEAD
-    private final Supplier<SharedRatingSnapshot> snapshot;
-=======
-
     private final Supplier<SharedPreferenceSnapshot> snapshot;
->>>>>>> 554bc639
     private final int outputColumnCount;
 
     /**
@@ -96,13 +91,8 @@
      */
     public TrainTestEvalJob(AlgorithmInstance algo,
                             List<TestUserMetric> evals,
-<<<<<<< HEAD
-                            TTDataSet ds, Supplier<SharedRatingSnapshot> snap,
+                            TTDataSet ds, Supplier<SharedPreferenceSnapshot> snap,
                             Supplier<TableWriter> out, Supplier<TableWriter> outMemory, int numRecs) {
-=======
-                            TTDataSet ds, Supplier<SharedPreferenceSnapshot> snap,
-                            Supplier<TableWriter> out, int numRecs) {
->>>>>>> 554bc639
         algorithm = algo;
         evaluators = evals;
         data = ds;
