/*
 * LensKit, an open source recommender systems toolkit.
 * Copyright 2010-2012 Regents of the University of Minnesota and contributors
 *
 * This program is free software; you can redistribute it and/or modify
 * it under the terms of the GNU Lesser General Public License as
 * published by the Free Software Foundation; either version 2.1 of the
 * License, or (at your option) any later version.
 *
 * This program is distributed in the hope that it will be useful, but WITHOUT
 * ANY WARRANTY; without even the implied warranty of MERCHANTABILITY or FITNESS
 * FOR A PARTICULAR PURPOSE. See the GNU General Public License for more
 * details.
 *
 * You should have received a copy of the GNU General Public License along with
 * this program; if not, write to the Free Software Foundation, Inc., 51
 * Franklin Street, Fifth Floor, Boston, MA 02110-1301, USA.
 */
package org.grouplens.lenskit.eval.traintest;

import it.unimi.dsi.fastutil.longs.Long2DoubleMap;

import java.io.IOException;
import java.util.ArrayList;
import java.util.List;

import javax.annotation.Nonnull;

import org.apache.commons.lang3.time.StopWatch;
import org.grouplens.lenskit.ItemRecommender;
import org.grouplens.lenskit.RatingPredictor;
import org.grouplens.lenskit.Recommender;
import org.grouplens.lenskit.collections.ScoredLongList;
import org.grouplens.lenskit.cursors.Cursor;
import org.grouplens.lenskit.data.UserHistory;
import org.grouplens.lenskit.data.dao.DataAccessObject;
import org.grouplens.lenskit.data.event.Rating;
import org.grouplens.lenskit.data.history.RatingVectorHistorySummarizer;
import org.grouplens.lenskit.eval.AlgorithmInstance;
import org.grouplens.lenskit.eval.Job;
import org.grouplens.lenskit.eval.SharedRatingSnapshot;
import org.grouplens.lenskit.eval.data.traintest.TTDataSet;
import org.grouplens.lenskit.eval.metrics.EvalAccumulator;
import org.grouplens.lenskit.eval.metrics.EvalMetric;
import org.grouplens.lenskit.eval.metrics.predict.PredictEvalAccumulator;
import org.grouplens.lenskit.eval.metrics.recommend.RecommendEvalAccumulator;
import org.grouplens.lenskit.util.tablewriter.TableWriter;
import org.grouplens.lenskit.vectors.SparseVector;
import org.slf4j.Logger;
import org.slf4j.LoggerFactory;

import com.google.common.base.Supplier;
import com.google.common.io.Closeables;

/**
 * Run a single train-test evaluation of a single algorithm.
 * 
 * @since 0.8
 * @author Michael Ekstrand <ekstrand@cs.umn.edu>
 *
 */
public class TTPredictEvalJob implements Job {
    private static final Logger logger = LoggerFactory.getLogger(TTPredictEvalJob.class);

    // FIXME balke: make configurable
    private static final int recSetSize = 5;
    
    @Nonnull
    private final AlgorithmInstance algorithm;
    @Nonnull
    private final List<EvalMetric> evaluators;
    @Nonnull
    private final TTDataSet data;
    @Nonnull
    private final Supplier<TableWriter> outputSupplier;
    @Nonnull
    private Supplier<TableWriter> userOutputSupplier;
    @Nonnull
    private Supplier<TableWriter> predictOutputSupplier;

    private final Supplier<SharedRatingSnapshot> snapshot;
    private final int outputColumnCount;

    /**
     * Create a new train-test eval job.
     * @param algo The algorithm to test.
     * @param evals The evaluators to use.
     * @param ds The data set to use.
     * @param snap Supplier providing access to a shared rating snapshot to use in the
     *             build process.
     * @param out The table writer to receive outputProvider. This writer is expected to
     *        be prefixed with algorithm and group ID data, so only the times
     *        and eval outputProvider needs to be written.
     */
    public TTPredictEvalJob(AlgorithmInstance algo,
                            List<EvalMetric> evals,
                            TTDataSet ds, Supplier<SharedRatingSnapshot> snap,
                            Supplier<TableWriter> out) {
        algorithm = algo;
        evaluators = evals;
        data = ds;
        snapshot = snap;
        outputSupplier = out;
        
        int ncols = 2;
        for (EvalMetric eval: evals) {
            ncols += eval.getColumnLabels().length;
        }
        outputColumnCount = ncols;
    }

    public void setUserOutput(Supplier<TableWriter> out) {
        userOutputSupplier = out;
    }

    /**
     * Set a supplier for the prediction output table. The writer is expected to be
     * prefixed with algorithm and group ID data; the job will only write user, item,
     * rating, and prediction.
     * @param out The table writer supplier.
     */
    public void setPredictOutput(Supplier<TableWriter> out) {
        predictOutputSupplier = out;
    }

    @Override
    public String getName() {
        return algorithm.getName();
    }

    @Override
    public void run() {
        DataAccessObject dao = data.getTrainFactory().snapshot();
        TableWriter userTable = null;
        TableWriter predictTable = null;

        try {
            userTable = userOutputSupplier.get();
            predictTable = predictOutputSupplier.get();


            logger.info("Building {}", algorithm.getName());
            StopWatch buildTimer = new StopWatch();
            buildTimer.start();
<<<<<<< HEAD
            Recommender rec = algorithm.buildRecommender(dao, snapshot);
            RatingPredictor pred = rec.getRatingPredictor();
=======

            Recommender rec = algorithm.buildRecommender(dao, snapshot.get());
            RatingPredictor predictor = rec.getRatingPredictor();
            ItemRecommender recommender = rec.getItemRecommender();

>>>>>>> b81d67eb
            buildTimer.stop();
            logger.info("Built {} in {}", algorithm.getName(), buildTimer);

            logger.info("Testing {}", algorithm.getName());
            StopWatch testTimer = new StopWatch();
            testTimer.start();
            List<EvalAccumulator> evalAccums =
                    new ArrayList<EvalAccumulator>(evaluators.size());
            
            DataAccessObject testDao = data.getTestFactory().create();
            try {
                for (EvalMetric eval: evaluators) {

                    EvalAccumulator accum =
                        eval.makeAccumulator(algorithm, data);

                    if (accum instanceof PredictEvalAccumulator) {
                        if (predictor != null) {
                            evalAccums.add(accum);
                        } else {
                            logger
                                .error("predict metric configured, but no predictor defined! Skipping metric...");
                        }
                    } else if (accum instanceof RecommendEvalAccumulator) {
                        if (recommender != null) {
                            evalAccums.add(accum);
                        } else {
                            logger
                                .error("recommend metric configured, but no recommender defined! Skipping metric...");
                        }
                    }

                }

                Cursor<UserHistory<Rating>> userProfiles =
                    testDao.getUserHistories(Rating.class);
                try {
                    for (UserHistory<Rating> p: userProfiles) {
                        long uid = p.getUserId();
                        SparseVector ratings =
                            RatingVectorHistorySummarizer.makeRatingVector(p);

                        // check metric type
                        SparseVector predictions = null;
                        ScoredLongList recommendations = null;

                        for (EvalAccumulator accum: evalAccums) {

                            String[] perUserResults = null;
                            if (accum instanceof PredictEvalAccumulator) {
                                if (predictions == null) {
                                    predictions =
                                        predictor.score(p.getUserId(),
                                                        ratings.keySet());
                                }
                                perUserResults =
                                    ((PredictEvalAccumulator) accum)
                                        .evaluatePredictions(uid, ratings,
                                                             predictions);

                            } else if (accum instanceof RecommendEvalAccumulator) {

                                if (recommendations == null) {
                                    recommendations =
                                        recommender
                                            .recommend(p.getUserId(),
                                                       recSetSize,
                                                       ratings.keySet(),
                                                       null);
                                }
                                perUserResults =
                                    ((RecommendEvalAccumulator) accum)
                                        .evaluateRecommendations(p.getUserId(),
                                                                 ratings,
                                                                 recommendations);

                            }

                            if (perUserResults != null && userTable != null) {
                                try {
                                    userTable.writeRow(perUserResults);
                                } catch (IOException e) {
                                    throw new RuntimeException(
                                            "error writing user output", e);
                                }
                            }
                        }

                        if (predictTable != null) {
                            writePredictions(predictTable, uid, ratings,
                                             predictions);
                        }
                    }
                } finally {
                    userProfiles.close();
                }
            } finally {
                testDao.close();
            }
            testTimer.stop();
            logger.info("Tested {} in {}", algorithm.getName(), testTimer);
            
            try {
                writeOutput(buildTimer, testTimer, evalAccums);
            } catch (IOException e) {
                logger.error("Error writing output", e);
            }
        } finally {
            if (userTable != null) {
                Closeables.closeQuietly(userTable);
            }
            if (predictTable != null) {
                Closeables.closeQuietly(predictTable);
            }
            dao.close();
        }
    }

    private void writePredictions(TableWriter predictTable, long uid, SparseVector ratings, SparseVector predictions) {
        String[] row = new String[4];
        row[0] = Long.toString(uid);
        for (Long2DoubleMap.Entry e: ratings.fast()) {
            long iid = e.getLongKey();
            row[1] = Long.toString(iid);
            row[2] = Double.toString(e.getDoubleValue());
            if (predictions.containsKey(iid)) {
                row[3] = Double.toString(predictions.get(iid));
            } else {
                row[3] = null;
            }
            try {
                predictTable.writeRow(row);
            } catch (IOException x) {
                throw new RuntimeException("error writing predictions", x);
            }
        }
    }

    private void writeOutput(StopWatch build, StopWatch test, List<EvalAccumulator> accums) throws IOException {
        String[] row = new String[outputColumnCount];
        row[0] = Long.toString(build.getTime());
        row[1] = Long.toString(test.getTime());
        int col = 2;
        for (EvalAccumulator acc: accums) {
            String[] ar = acc.finalResults();
            int n = ar.length;
            System.arraycopy(ar, 0, row, col, n);
            col += n;
        }
        TableWriter output = outputSupplier.get();
        try {
            output.writeRow(row);
        } finally {
            output.close();
        }
    }
}<|MERGE_RESOLUTION|>--- conflicted
+++ resolved
@@ -142,16 +142,10 @@
             logger.info("Building {}", algorithm.getName());
             StopWatch buildTimer = new StopWatch();
             buildTimer.start();
-<<<<<<< HEAD
             Recommender rec = algorithm.buildRecommender(dao, snapshot);
-            RatingPredictor pred = rec.getRatingPredictor();
-=======
-
-            Recommender rec = algorithm.buildRecommender(dao, snapshot.get());
             RatingPredictor predictor = rec.getRatingPredictor();
             ItemRecommender recommender = rec.getItemRecommender();
 
->>>>>>> b81d67eb
             buildTimer.stop();
             logger.info("Built {} in {}", algorithm.getName(), buildTimer);
 
