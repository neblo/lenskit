--- conflicted
+++ resolved
@@ -60,17 +60,6 @@
             deviationMatrix[itemIndex.internId(itemId)] = new Long2DoubleOpenHashMap();
             coratingMatrix[itemIndex.internId(itemId)] = new Long2IntOpenHashMap();
         }
-<<<<<<< HEAD
-=======
-        for (int i = 0; i < items.size() - 1; i++) {
-            for (int j = i; j < items.size(); j++) {
-                // to profit from matrix symmetry, always store by minId
-                long minId = Math.min(items.getLong(i), items.getLong(j));
-                long maxId = Math.max(items.getLong(i), items.getLong(j));
-                deviationMatrix[itemIndex.getIndex(minId)].put(maxId, Double.NaN);
-            }
-        }
->>>>>>> deac4f9a
     }
 
     /**
