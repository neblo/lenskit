<project xmlns="http://maven.apache.org/POM/4.0.0" xmlns:xsi="http://www.w3.org/2001/XMLSchema-instance" xsi:schemaLocation="http://maven.apache.org/POM/4.0.0 http://maven.apache.org/xsd/maven-4.0.0.xsd">
  <modelVersion>4.0.0</modelVersion>
  <parent>
    <artifactId>lenskit</artifactId>
    <groupId>org.grouplens.lenskit</groupId>
<<<<<<< HEAD
    <version>1.0.3-SNAPSHOT</version>
=======
    <version>1.1</version>
>>>>>>> 0a274164
    <relativePath>..</relativePath>
  </parent>
  <artifactId>lenskit-data-structures</artifactId>
  <name>LensKit Data Structures</name>
  <description>Common data structures used by the LensKit modules.</description>
  <dependencies>
    <dependency>
      <groupId>it.unimi.dsi</groupId>
      <artifactId>fastutil</artifactId>
    </dependency>
    <dependency>
      <groupId>com.google.guava</groupId>
      <artifactId>guava</artifactId>
    </dependency>
    <dependency>
      <groupId>org.apache.commons</groupId>
      <artifactId>commons-lang3</artifactId>
    </dependency>
    <dependency>
      <groupId>org.grouplens.lenskit</groupId>
      <artifactId>lenskit-test</artifactId>
      <version>${project.version}</version>
      <scope>test</scope>
    </dependency>
  </dependencies>
</project><|MERGE_RESOLUTION|>--- conflicted
+++ resolved
@@ -3,11 +3,7 @@
   <parent>
     <artifactId>lenskit</artifactId>
     <groupId>org.grouplens.lenskit</groupId>
-<<<<<<< HEAD
-    <version>1.0.3-SNAPSHOT</version>
-=======
     <version>1.1</version>
->>>>>>> 0a274164
     <relativePath>..</relativePath>
   </parent>
   <artifactId>lenskit-data-structures</artifactId>
