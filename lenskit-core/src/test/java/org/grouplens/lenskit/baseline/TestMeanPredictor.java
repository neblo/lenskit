--- conflicted
+++ resolved
@@ -51,12 +51,8 @@
  */
 public class TestMeanPredictor {
     private static final double RATINGS_DAT_MEAN = 3.75;
-<<<<<<< HEAD
     private RatingDataAccessObject dao;
-    private RatingBuildContext ratings;
-=======
     private RatingBuildContext ratingBuildContext;
->>>>>>> 6bd518ad
 
     @Before
     public void createRatingSource() {
@@ -65,18 +61,14 @@
         rs.add(new SimpleRating(1, 7, 4));
         rs.add(new SimpleRating(8, 4, 5));
         rs.add(new SimpleRating(8, 5, 4));
-<<<<<<< HEAD
         dao = new RatingCollectionDAO(rs);
         dao.openSession();
-        ratings = PackedRatingBuildContext.make(dao);
+        ratingBuildContext = PackedRatingBuildContext.make(dao, 1.0);
     }
     
     @After
     public void closeRatingSession() {
         dao.closeSession();
-=======
-        ratingBuildContext = PackedRatingBuildContext.make(new RatingCollectionDAO(rs).getSession(), 1.0);
->>>>>>> 6bd518ad
     }
     
     LongSortedSet itemSet(long item) {
