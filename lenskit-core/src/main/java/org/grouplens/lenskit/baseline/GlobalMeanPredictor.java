--- conflicted
+++ resolved
@@ -18,16 +18,10 @@
  */
 package org.grouplens.lenskit.baseline;
 
-import java.util.Iterator;
-
 import org.grouplens.lenskit.RecommenderComponentBuilder;
 import org.grouplens.lenskit.data.Rating;
-<<<<<<< HEAD
+import org.grouplens.lenskit.data.snapshot.RatingSnapshot;
 import org.grouplens.lenskit.params.meta.Built;
-=======
-import org.grouplens.lenskit.data.context.RatingBuildContext;
-import org.grouplens.lenskit.data.context.RatingSnapshot;
->>>>>>> e993f78c
 
 /**
  * Rating predictor that predicts the global mean rating for all items.
@@ -44,13 +38,8 @@
      */
     public static class Builder extends RecommenderComponentBuilder<GlobalMeanPredictor> {
         @Override
-<<<<<<< HEAD
         public GlobalMeanPredictor build() {
-            double avg = computeMeanRating(snapshot.getRatings().fastIterator());
-=======
-        protected GlobalMeanPredictor buildNew(RatingBuildContext context) {
-            double avg = computeMeanRating(context.ratingSnapshot());
->>>>>>> e993f78c
+            double avg = computeMeanRating(snapshot);
             return new GlobalMeanPredictor(avg);
         }
     }
