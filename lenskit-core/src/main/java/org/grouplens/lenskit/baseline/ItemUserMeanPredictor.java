/*
 * LensKit, a reference implementation of recommender algorithms.
 * Copyright 2010-2011 Regents of the University of Minnesota
 *
 * This program is free software; you can redistribute it and/or modify
 * it under the terms of the GNU Lesser General Public License as
 * published by the Free Software Foundation; either version 2.1 of the
 * License, or (at your option) any later version.
 *
 * This program is distributed in the hope that it will be useful, but WITHOUT
 * ANY WARRANTY; without even the implied warranty of MERCHANTABILITY or FITNESS
 * FOR A PARTICULAR PURPOSE. See the GNU General Public License for more
 * details.
 *
 * You should have received a copy of the GNU General Public License along with
 * this program; if not, write to the Free Software Foundation, Inc., 51
 * Franklin Street, Fifth Floor, Boston, MA 02110-1301, USA.
 */
package org.grouplens.lenskit.baseline;

import it.unimi.dsi.fastutil.longs.Long2DoubleMap;
import it.unimi.dsi.fastutil.longs.Long2DoubleOpenHashMap;
import it.unimi.dsi.fastutil.longs.LongSortedSet;

import java.util.Arrays;
import java.util.Collection;
import java.util.Iterator;

import org.grouplens.lenskit.RecommenderComponentBuilder;
import org.grouplens.lenskit.data.vector.MutableSparseVector;
import org.grouplens.lenskit.data.vector.SparseVector;
import org.grouplens.lenskit.params.MeanDamping;
import org.grouplens.lenskit.util.CollectionUtils;

/**
 * Predictor that returns the user's mean offset from item mean rating for all
 * predictions.
 *
 * <p>This implements the baseline predictor <i>p<sub>u,i</sub> = µ + b<sub>i</sub> +
 * b<sub>u</sub></i>, where <i>b<sub>i</sub></i> is the item's average rating (less the global
 * mean <i>µ</i>), and <i>b<sub>u</sub></i> is the user's average offset (the average
 * difference between their ratings and the item-mean baseline).
 * 
 * <p>It supports mean smoothing (see {@link MeanDamping}).
 *
 * @author Michael Ekstrand <ekstrand@cs.umn.edu>
 *
 */
public class ItemUserMeanPredictor extends ItemMeanPredictor {
    /**
     * A builder that creates ItemUserMeanPredictors.
     * 
     * @author Michael Ludwig <mludwig@cs.umn.edu>
     */
    public static class Builder extends RecommenderComponentBuilder<ItemUserMeanPredictor> {
        private double damping = 0;
        
        @MeanDamping
        public void setDamping(double d) {
            damping = d;
        }
        
        @Override
        public ItemUserMeanPredictor build() {
            Long2DoubleMap itemMeans = new Long2DoubleOpenHashMap();
<<<<<<< HEAD
            double globalMean = computeItemAverages(context.getRatings().fastIterator(), damping, itemMeans);
=======
            double globalMean = computeItemAverages(context.ratingSnapshot().getRatings().fastIterator(), smoothing, itemMeans);
>>>>>>> 78ce8603
            
            return new ItemUserMeanPredictor(itemMeans, globalMean, damping);
        }
    }
    
    private static final long serialVersionUID = 1L;
    protected final double damping;

    /**
     * Create a new predictor, this assumes ownership of the given map.
     * 
     * @param itemMeans
     * @param globalMean
     * @param damping
     */
    public ItemUserMeanPredictor(Long2DoubleMap itemMeans, double globalMean, double damping) {
        super(itemMeans, globalMean);
        this.damping = damping;
    }

    /**
     * Compute the mean offset in user rating from item mean rating.
     * @param ratings the user's rating profile
     * @return the mean offset from item mean rating.
     */
    protected double computeUserAverage(SparseVector ratings) {
        if (ratings.isEmpty()) return 0;

        Collection<Double> values = ratings.values();
        double total = 0;

        Iterator<Long2DoubleMap.Entry> iter = ratings.fastIterator();
        while (iter.hasNext()) {
            Long2DoubleMap.Entry rating = iter.next();
            double r = rating.getDoubleValue();
            long iid = rating.getLongKey();
            total += r - getItemMean(iid);
        }
        return total / (values.size() + damping);
    }

    /* (non-Javadoc)
     * @see org.grouplens.lenskit.RatingPredictor#predict(long, java.util.Map, java.util.Collection)
     */
    @Override
    public MutableSparseVector predict(long user, SparseVector ratings,
            Collection<Long> items) {
        double meanOffset = computeUserAverage(ratings);
        long[] keys = CollectionUtils.fastCollection(items).toLongArray();
        if (!(items instanceof LongSortedSet))
            Arrays.sort(keys);
        double[] preds = new double[keys.length];
        for (int i = 0; i < keys.length; i++) {
            preds[i] = meanOffset + getItemMean(keys[i]);
        }
        return MutableSparseVector.wrap(keys, preds);
    }
}<|MERGE_RESOLUTION|>--- conflicted
+++ resolved
@@ -63,11 +63,7 @@
         @Override
         public ItemUserMeanPredictor build() {
             Long2DoubleMap itemMeans = new Long2DoubleOpenHashMap();
-<<<<<<< HEAD
-            double globalMean = computeItemAverages(context.getRatings().fastIterator(), damping, itemMeans);
-=======
-            double globalMean = computeItemAverages(context.ratingSnapshot().getRatings().fastIterator(), smoothing, itemMeans);
->>>>>>> 78ce8603
+            double globalMean = computeItemAverages(context.ratingSnapshot().getRatings().fastIterator(), damping, itemMeans);
             
             return new ItemUserMeanPredictor(itemMeans, globalMean, damping);
         }
