--- conflicted
+++ resolved
@@ -71,7 +71,7 @@
      */
     public static class Factory implements DAOFactory {
         private final String cxnUrl;
-        protected final SQLStatementFactory factory;
+        private final SQLStatementFactory factory;
         private volatile boolean takeSnapshot = false;
         private final Properties properties;
 
@@ -124,19 +124,6 @@
 
         @Override
         public JDBCRatingDAO create() {
-<<<<<<< HEAD
-                        return new JDBCRatingDAO(getConnection(), factory, true);
-        }
-
-        protected Connection getConnection() {
-            if (cxnUrl == null) {
-                throw new UnsupportedOperationException("Cannot open session w/o URL");
-            }
-=======
-            if (cxnUrl == null) {
-                throw new UnsupportedOperationException("Cannot open session w/o URL");
-            }
-
             return new JDBCRatingDAO(makeConnection(), factory, true);
         }
 
@@ -146,7 +133,9 @@
          * @return A new database connection.
          */
         protected Connection makeConnection() {
->>>>>>> d41ceb4f
+            if (cxnUrl == null) {
+                throw new UnsupportedOperationException("Cannot open session w/o URL");
+            }
             Connection dbc;
             try {
                 if (properties == null) {
