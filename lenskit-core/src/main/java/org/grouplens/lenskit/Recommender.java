/*
 * LensKit, a reference implementation of recommender algorithms.
 * Copyright 2010-2011 Regents of the University of Minnesota
 *
 * This program is free software; you can redistribute it and/or modify
 * it under the terms of the GNU Lesser General Public License as
 * published by the Free Software Foundation; either version 2.1 of the
 * License, or (at your option) any later version.
 *
 * This program is distributed in the hope that it will be useful, but WITHOUT
 * ANY WARRANTY; without even the implied warranty of MERCHANTABILITY or FITNESS
 * FOR A PARTICULAR PURPOSE. See the GNU General Public License for more
 * details.
 *
 * You should have received a copy of the GNU General Public License along with
 * this program; if not, write to the Free Software Foundation, Inc., 51
 * Franklin Street, Fifth Floor, Boston, MA 02110-1301, USA.
 */
package org.grouplens.lenskit;

import javax.annotation.Nullable;

import org.grouplens.lenskit.data.dao.RatingDataAccessObject;

/**
 * Main entry point for accessing recommender components.
 * @author Michael Ekstrand <ekstrand@cs.umn.edu>
 *
 */
public interface Recommender {
    /**
     * Get a particular component from the recommender session.  Generally
     * you want to use one of the type-specific getters; this method only exists
     * for specialized applications which need deep access to the recommender
     * components.
     * @param <T>
     * @param cls
     * @return
     */
    <T> T getComponent(Class<T> cls);
    
    @Nullable
    RatingPredictor getRatingPredictor();
    
    @Nullable
    DynamicRatingPredictor getDynamicRatingPredictor();
    
    @Nullable
<<<<<<< HEAD
    DynamicRatingItemRecommender getDynamicRatingItemRecommender();
=======
    public DynamicItemRecommender getDynamicItemRecommender();
>>>>>>> a72bd2af
    
    @Nullable
    BasketRecommender getBasketRecommender();
    
<<<<<<< HEAD
    /**
     * Get the rating DAO for this recommender session.
     * @return
     */
    public RatingDataAccessObject getRatingDataAccessObject();
    
    /**
     * Close the recommender session.  Underlying data connections are released
     * as appropriate.
     */
=======
    @Nullable
    public ItemRecommender getItemRecommender();
    
>>>>>>> a72bd2af
    public void close();
    
    
}<|MERGE_RESOLUTION|>--- conflicted
+++ resolved
@@ -46,32 +46,25 @@
     DynamicRatingPredictor getDynamicRatingPredictor();
     
     @Nullable
-<<<<<<< HEAD
-    DynamicRatingItemRecommender getDynamicRatingItemRecommender();
-=======
-    public DynamicItemRecommender getDynamicItemRecommender();
->>>>>>> a72bd2af
+    DynamicItemRecommender getDynamicItemRecommender();
     
     @Nullable
     BasketRecommender getBasketRecommender();
     
-<<<<<<< HEAD
     /**
      * Get the rating DAO for this recommender session.
      * @return
      */
-    public RatingDataAccessObject getRatingDataAccessObject();
+    RatingDataAccessObject getRatingDataAccessObject();
+    
+    @Nullable
+    ItemRecommender getItemRecommender();
     
     /**
      * Close the recommender session.  Underlying data connections are released
      * as appropriate.
      */
-=======
-    @Nullable
-    public ItemRecommender getItemRecommender();
-    
->>>>>>> a72bd2af
-    public void close();
+    void close();
     
     
 }