/*
 * LensKit, an open source recommender systems toolkit.
 * Copyright 2010-2013 Regents of the University of Minnesota and contributors
 * Work on LensKit has been funded by the National Science Foundation under
 * grants IIS 05-34939, 08-08692, 08-12148, and 10-17697.
 *
 * This program is free software; you can redistribute it and/or modify
 * it under the terms of the GNU Lesser General Public License as
 * published by the Free Software Foundation; either version 2.1 of the
 * License, or (at your option) any later version.
 *
 * This program is distributed in the hope that it will be useful, but WITHOUT
 * ANY WARRANTY; without even the implied warranty of MERCHANTABILITY or FITNESS
 * FOR A PARTICULAR PURPOSE. See the GNU General Public License for more
 * details.
 *
 * You should have received a copy of the GNU General Public License along with
 * this program; if not, write to the Free Software Foundation, Inc., 51
 * Franklin Street, Fifth Floor, Boston, MA 02110-1301, USA.
 */
/*
 * LensKit, an open source recommender systems toolkit.
 * Copyright 2010-2011 Regents of the University of Minnesota
 *
 * This program is free software; you can redistribute it and/or modify
 * it under the terms of the GNU Lesser General Public License as
 * published by the Free Software Foundation; either version 2.1 of the
 * License, or (at your option) any later version.
 *
 * This program is distributed in the hope that it will be useful, but WITHOUT
 * ANY WARRANTY; without even the implied warranty of MERCHANTABILITY or FITNESS
 * FOR A PARTICULAR PURPOSE. See the GNU General Public License for more
 * details.
 *
 * You should have received a copy of the GNU General Public License along with
 * this program; if not, write to the Free Software Foundation, Inc., 51
 * Franklin Street, Fifth Floor, Boston, MA 02110-1301, USA.
 */
package org.grouplens.lenskit.knn.item;

import it.unimi.dsi.fastutil.longs.LongArrayList;
import it.unimi.dsi.fastutil.longs.LongList;
import it.unimi.dsi.fastutil.longs.LongSets;
import org.grouplens.lenskit.GlobalItemRecommender;
import org.grouplens.lenskit.GlobalItemScorer;
import org.grouplens.lenskit.RecommenderBuildException;
import org.grouplens.lenskit.core.LenskitConfiguration;
import org.grouplens.lenskit.core.LenskitRecommender;
import org.grouplens.lenskit.core.LenskitRecommenderEngine;
import org.grouplens.lenskit.data.dao.EventCollectionDAO;
import org.grouplens.lenskit.data.event.Rating;
import org.grouplens.lenskit.data.event.Ratings;
import org.grouplens.lenskit.transform.normalize.DefaultUserVectorNormalizer;
import org.grouplens.lenskit.transform.normalize.IdentityVectorNormalizer;
import org.grouplens.lenskit.transform.normalize.UserVectorNormalizer;
import org.grouplens.lenskit.transform.normalize.VectorNormalizer;
import org.grouplens.lenskit.vectors.SparseVector;
import org.junit.Before;
import org.junit.Test;

import java.util.ArrayList;
import java.util.HashSet;
import java.util.List;

import static org.grouplens.lenskit.util.test.ExtraMatchers.notANumber;
import static org.hamcrest.CoreMatchers.equalTo;
import static org.hamcrest.CoreMatchers.notNullValue;
import static org.hamcrest.Matchers.*;
import static org.junit.Assert.assertThat;
import static org.junit.Assert.assertTrue;

public class TestItemItemGlobalRecommender {
    private LenskitRecommender session;
    private GlobalItemRecommender gRecommender;

    @SuppressWarnings("deprecation")
    @Before
    public void setup() throws RecommenderBuildException {
        List<Rating> rs = new ArrayList<Rating>();
        rs.add(Ratings.make(1, 1, 1));
        rs.add(Ratings.make(1, 5, 1));
        rs.add(Ratings.make(2, 1, 1));
        rs.add(Ratings.make(2, 7, 1));
        rs.add(Ratings.make(3, 7, 1));
        rs.add(Ratings.make(4, 1, 1));
        rs.add(Ratings.make(4, 5, 1));
        rs.add(Ratings.make(4, 7, 1));
        rs.add(Ratings.make(4, 10, 1));
<<<<<<< HEAD
        EventCollectionDAO.Factory manager = new EventCollectionDAO.Factory(rs);
        LenskitRecommenderEngineFactory factory = new LenskitRecommenderEngineFactory(manager);
        factory.bind(GlobalItemScorer.class).to(ItemItemGlobalScorer.class);
=======
        EventCollectionDAO.Factory dao = new EventCollectionDAO.Factory(rs);
        LenskitConfiguration config = new LenskitConfiguration();
        config.bind(GlobalItemRecommender.class).to(ItemItemGlobalRecommender.class);
        config.bind(GlobalItemScorer.class).to(ItemItemGlobalScorer.class);
>>>>>>> d1d63da8
        // this is the default
        config.bind(UserVectorNormalizer.class)
              .to(DefaultUserVectorNormalizer.class);
        config.bind(VectorNormalizer.class)
              .to(IdentityVectorNormalizer.class);
        LenskitRecommenderEngine engine = LenskitRecommenderEngine.build(dao, config);
        session = engine.open();
        gRecommender = session.getGlobalItemRecommender();
    }

    /**
     * Check that we score items but do not provide scores for items
     * the user has previously rated.
     */
    @Test
    public void testGlobalItemScorerNoRating() {
        long[] queryItems = {1, 10};
        long[] items = {5, 10};
        ItemItemGlobalScorer scorer = session.get(ItemItemGlobalScorer.class);
        assertThat(scorer, notNullValue());
        SparseVector scores = scorer.globalScore(LongArrayList.wrap(queryItems), LongArrayList.wrap(items));
        assertThat(scores, notNullValue());
        assertThat(scores.size(), equalTo(2));
        assertThat(scores.get(5), not(notANumber()));
        // assertThat(scores.get(10), equalTo(0.0));

    }

    /**
     * Tests {@code globalRecommend(long)}.
     */
    // FIXME Give the test methods for global item-item meaningful names
    @Test
    public void testGlobalItemItemRecommender1() {
        LongList recs = gRecommender.globalRecommend(LongSets.singleton(1));
        assertThat(recs.size(), notNullValue());
        recs = gRecommender.globalRecommend(LongSets.singleton(2));
        assertThat(recs, empty());
        recs = gRecommender.globalRecommend(LongSets.singleton(5));
        assertThat(recs.size(), notNullValue());
        recs = gRecommender.globalRecommend(LongSets.singleton(1));
        assertThat(recs.size(), notNullValue());
        recs = gRecommender.globalRecommend(LongSets.singleton(10));
        assertThat(recs.size(), notNullValue());

    }

    /**
     * Tests {@code globalRecommend(long, int)}.
     */
    @Test
    public void testGlobalItemItemRecommender2() {
        LongList recs = gRecommender.globalRecommend(LongSets.singleton(1), 2);
        assertThat(recs, hasSize(2));
        recs = gRecommender.globalRecommend(LongSets.singleton(2), 1);
        assertThat(recs, empty());
        recs = gRecommender.globalRecommend(LongSets.singleton(5), 3);
        assertThat(recs, hasSize(3));
    }

    /**
     * Tests {@code globalRecommend(long, Set)}.
     */
    @Test
    public void testGlobalItemItemRecommender3() {
        HashSet<Long> candidates = new HashSet<Long>();
        LongList recs = gRecommender.globalRecommend(LongSets.singleton(1), candidates);
        assertThat(recs, hasSize(0));
        candidates.add(1L);
        candidates.add(5L);
        recs = gRecommender.globalRecommend(LongSets.singleton(1), candidates);
        assertThat(recs, hasSize(1));
        assertTrue(recs.contains(5));

    }

    /**
     * Tests {@code globalRecommend(long, int, Set, Set)}.
     */
    @Test
    public void testGlobalItemItemRecommender4() {
        HashSet<Long> candidates = new HashSet<Long>();
        HashSet<Long> excludes = new HashSet<Long>();
        LongList recs = gRecommender.globalRecommend(LongSets.singleton(1), 1, candidates, excludes);
        assertThat(recs, hasSize(0));
        candidates.add(7L);
        candidates.add(5L);
        excludes.add(5L);
        recs = gRecommender.globalRecommend(LongSets.singleton(1), 2, candidates, excludes);
        assertThat(recs, hasSize(1));
        recs = gRecommender.globalRecommend(LongSets.singleton(1), -1, candidates, excludes);
        assertThat(recs, hasSize(1));

    }

    /**
     * Tests {@code globalRecommend(Set, int)}.
     */
    @Test
    public void testGlobalItemItemRecommender5() {
        HashSet<Long> basket = new HashSet<Long>();
        basket.add(1L);
        basket.add(7L);
        LongList recs = gRecommender.globalRecommend(basket, -1);
        assertThat(recs, hasSize(2));
        recs = gRecommender.globalRecommend(basket, 1);
        assertThat(recs, hasSize(1));
        assertTrue(recs.contains(5));

    }

    /**
     * Tests {@code globalRecommend(Set, Set)}.
     */
    @Test
    public void testGlobalItemItemRecommender6() {
        HashSet<Long> basket = new HashSet<Long>();
        basket.add(1L);
        HashSet<Long> candidates = new HashSet<Long>();
        candidates.add(5L);
        candidates.add(10L);
        LongList recs = gRecommender.globalRecommend(basket, candidates);
        assertThat(recs, hasSize(2));
        assertTrue(recs.contains(5));
        assertTrue(recs.contains(10));
        candidates.add(7L);
        recs = gRecommender.globalRecommend(basket, candidates);
        assertThat(recs, hasSize(3));

    }

    /**
     * Tests {@code globalRecommend(Set, int, Set, Set)}.
     */
    @Test
    public void testGlobalItemItemRecommender7() {
        HashSet<Long> basket = new HashSet<Long>();
        basket.add(5L);
        basket.add(10L);
        HashSet<Long> candidates = new HashSet<Long>();
        candidates.add(1L);
        candidates.add(7L);
        HashSet<Long> excludes = new HashSet<Long>();
        LongList recs = gRecommender.globalRecommend(basket, 1, candidates, excludes);
        assertThat(recs, hasSize(1));
        excludes.add(5L);
        recs = gRecommender.globalRecommend(basket, 2, candidates, excludes);
        assertThat(recs, hasSize(2));
        assertTrue(recs.contains(1));
        assertTrue(recs.contains(7));
        excludes.add(1L);
        recs = gRecommender.globalRecommend(basket, 2, candidates, excludes);
        assertThat(recs, hasSize(1));
        assertTrue(recs.contains(7));

    }
}<|MERGE_RESOLUTION|>--- conflicted
+++ resolved
@@ -86,16 +86,9 @@
         rs.add(Ratings.make(4, 5, 1));
         rs.add(Ratings.make(4, 7, 1));
         rs.add(Ratings.make(4, 10, 1));
-<<<<<<< HEAD
-        EventCollectionDAO.Factory manager = new EventCollectionDAO.Factory(rs);
-        LenskitRecommenderEngineFactory factory = new LenskitRecommenderEngineFactory(manager);
-        factory.bind(GlobalItemScorer.class).to(ItemItemGlobalScorer.class);
-=======
         EventCollectionDAO.Factory dao = new EventCollectionDAO.Factory(rs);
         LenskitConfiguration config = new LenskitConfiguration();
-        config.bind(GlobalItemRecommender.class).to(ItemItemGlobalRecommender.class);
         config.bind(GlobalItemScorer.class).to(ItemItemGlobalScorer.class);
->>>>>>> d1d63da8
         // this is the default
         config.bind(UserVectorNormalizer.class)
               .to(DefaultUserVectorNormalizer.class);
