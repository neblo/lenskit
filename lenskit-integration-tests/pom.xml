<?xml version="1.0" encoding="UTF-8"?>
<project xmlns="http://maven.apache.org/POM/4.0.0" xmlns:xsi="http://www.w3.org/2001/XMLSchema-instance" xsi:schemaLocation="http://maven.apache.org/POM/4.0.0 http://maven.apache.org/xsd/maven-4.0.0.xsd">
  <parent>
    <artifactId>lenskit</artifactId>
    <groupId>org.grouplens.lenskit</groupId>
<<<<<<< HEAD
    <version>1.3.1-SNAPSHOT</version>
=======
    <version>2.0</version>
>>>>>>> 3e29a00f
    <relativePath>..</relativePath>
  </parent>
  <modelVersion>4.0.0</modelVersion>

  <artifactId>lenskit-integration-tests</artifactId>
  <name>LensKit Integration Tests</name>
  <description>
    End-to-end integration tests for the core LensKit code.
  </description>

  <properties>
    <test.repo.directory>${project.build.directory}/test-repo</test.repo.directory>
    <archetype.test.directory>${project.build.directory}/archetype-test</archetype.test.directory>
    <lenskit.movielens.100k>${basedir}/data/ml-100k</lenskit.movielens.100k>
    <lenskit.eval.threadCount>1</lenskit.eval.threadCount>
    <!-- Specify the location of Rscript.  We need to do this explicitly here, even though Rscript
         is the default, because of how we route properties.  Override this on the commadn line or
         in your settings.xml if you need to specify an alternate location. -->
    <rscript.executable>Rscript</rscript.executable>
  </properties>

  <dependencies>
    <dependency>
      <groupId>junit</groupId>
      <artifactId>junit</artifactId>
    </dependency>
    <dependency>
      <groupId>org.hamcrest</groupId>
      <artifactId>hamcrest-core</artifactId>
    </dependency>
    <dependency>
      <groupId>org.hamcrest</groupId>
      <artifactId>hamcrest-library</artifactId>
    </dependency>
    <dependency>
      <groupId>org.grouplens.lenskit</groupId>
      <artifactId>lenskit-core</artifactId>
      <version>${project.version}</version>
    </dependency>
    <dependency>
      <groupId>org.grouplens.lenskit</groupId>
      <artifactId>lenskit-knn</artifactId>
      <version>${project.version}</version>
    </dependency>
    <dependency>
      <groupId>org.grouplens.lenskit</groupId>
      <artifactId>lenskit-svd</artifactId>
      <version>${project.version}</version>
    </dependency>
    <dependency>
      <groupId>org.grouplens.lenskit</groupId>
      <artifactId>lenskit-eval</artifactId>
      <version>${project.version}</version>
    </dependency>

    <dependency>
      <groupId>org.grouplens.lenskit</groupId>
      <artifactId>lenskit-test</artifactId>
      <version>${project.version}</version>
      <scope>test</scope>
    </dependency>
  </dependencies>

  <build>
    <plugins>
      <!-- Download the MovieLens 100K data set -->
      <plugin>
        <groupId>org.apache.maven.plugins</groupId>
        <artifactId>maven-antrun-plugin</artifactId>
        <executions>
          <execution>
            <id>download-ml-data</id>
            <goals><goal>run</goal></goals>
            <phase>pre-integration-test</phase>
            <configuration>
              <target>
                <ant antfile="${basedir}/src/test/ant/get-data.xml" target="fetch-100k">
                  <!--
                   Maven only exports POM value to Ant, not command-line value.
                   re-export here to get the right value.
                   -->
                  <property name="lenskit.movielens.100k" value="${lenskit.movielens.100k}" />
                </ant>
              </target>
            </configuration>
          </execution>
        </executions>
      </plugin>

      <!--
      Disable Surefire. The Maven way is to use the failsafe plugin to run integration
      tests, so they run in the right phase and don't fail the build until the verify
      phase.
       -->
      <plugin>
        <groupId>org.apache.maven.plugins</groupId>
        <artifactId>maven-surefire-plugin</artifactId>

        <configuration>
          <skip>true</skip>
        </configuration>
      </plugin>

      <!-- Use failsafe to run the tests. -->
      <plugin>
        <groupId>org.apache.maven.plugins</groupId>
        <artifactId>maven-failsafe-plugin</artifactId>
        <configuration>
          <systemPropertyVariables combine.children="append">
            <lenskit.movielens.100k>${lenskit.movielens.100k}</lenskit.movielens.100k>
            <buildDirectory>${project.build.directory}</buildDirectory>
            <lenskit.temp.dir>${project.build.directory}/eval.scratch</lenskit.temp.dir>
          </systemPropertyVariables>
          <includes>
            <include>**/Test*.java</include>
          </includes>
        </configuration>
        <executions>
          <execution>
            <goals>
              <goal>integration-test</goal>
              <goal>verify</goal>
            </goals>
          </execution>
        </executions>
      </plugin>

      <plugin>
        <groupId>org.apache.maven.plugins</groupId>
        <artifactId>maven-enforcer-plugin</artifactId>
        <executions>
          <!-- Fail-fast if we can't get MovieLens data. -->
          <execution>
            <id>validate-integration-tests</id>
            <phase>validate</phase>
            <goals><goal>enforce</goal></goals>
            <configuration>
              <rules>
                <requireProperty>
                  <property>grouplens.mldata.acknowledge</property>
                  <message>
                    Integration tests require MovieLens 100K data set, which is freely
                    available for non-commercial use. To accept the license terms and
                    automatically download the dataset, set the property
                    'grouplens.mldata.acknowledge' to 'yes'.
                    For more information, see http://dev.grouplens.org/trac/lenskit/wiki/ML100K.
                  </message>
                </requireProperty>
              </rules>
            </configuration>
          </execution>
        </executions>
      </plugin>
    </plugins>
  </build>

  <profiles>
    <profile>
      <id>test-archetypes</id>
      <activation>
        <property>
          <name>lenskit.ci</name>
        </property>
      </activation>
      <!-- Depend on the archetypes so they wind up in local repo. -->
      <dependencies>
        <dependency>
          <groupId>org.grouplens.lenskit</groupId>
          <artifactId>lenskit-archetype-simple-analysis</artifactId>
          <version>${project.version}</version>
        </dependency>
        <dependency>
          <groupId>org.grouplens.lenskit</groupId>
          <artifactId>lenskit-archetype-fancy-analysis</artifactId>
          <version>${project.version}</version>
        </dependency>
        <dependency>
          <groupId>org.grouplens.lenskit</groupId>
          <artifactId>lenskit-eval-maven-plugin</artifactId>
          <version>${project.version}</version>
        </dependency>
      </dependencies>

      <build>
        <plugins>
          <!-- Deploy to local repo in preparation -->
          <plugin>
            <groupId>org.apache.maven.plugins</groupId>
            <artifactId>maven-invoker-plugin</artifactId>
            <version>1.7</version>
            <configuration>
              <localRepositoryPath>${test.repo.directory}</localRepositoryPath>
            </configuration>
            <executions>
              <execution>
                <goals>
                  <goal>install</goal>
                </goals>
              </execution>
            </executions>
          </plugin>

          <!-- Use the Mock Repository Manager for repo management. -->
          <plugin>
            <groupId>org.codehaus.mojo</groupId>
            <artifactId>mrm-maven-plugin</artifactId>
            <version>1.0-beta-1</version>
            <configuration>
              <propertyName>mock.repository.url</propertyName>
              <repositories>
                <mockRepo>
                  <source>src/mrm/repository</source>
                </mockRepo>
                <mockRepo>
                  <source>${test.repo.directory}</source>
                </mockRepo>
                <proxyRepo />
              </repositories>
            </configuration>
            <executions>
              <execution>
                <goals>
                  <goal>start</goal>
                  <goal>stop</goal>
                </goals>
              </execution>
            </executions>
          </plugin>

          <plugin>
            <groupId>org.apache.maven.plugins</groupId>
            <artifactId>maven-antrun-plugin</artifactId>

            <dependencies>
              <dependency>
                <groupId>org.apache.maven</groupId>
                <artifactId>maven-ant-tasks</artifactId>
                <version>2.1.3</version>
              </dependency>
            </dependencies>

            <executions>
              <execution>
                <id>test-archetypes</id>
                <goals><goal>run</goal></goals>
                <phase>integration-test</phase>
                <configuration>
                  <!-- Maven Way is to not fail during integration-test, and check that tests
                       succeeded in the 'verify' phase. -->
                  <failOnError>false</failOnError>
                  <!-- FIXME Find a way to detect failure beyond scanning for missing files -->
                  <target>
                    <property name="lenskit.version" value="${project.version}" />
                    <ant antfile="${basedir}/src/test/ant/test-archetypes.xml" target="all-tests">
                      <!--
                       Maven only exports POM value to Ant, not command-line value.
                       re-export here to get the right value.
                      -->
                      <property name="lenskit.movielens.100k" value="${lenskit.movielens.100k}" />
                      <property name="lenskit.eval.threadCount" value="${lenskit.eval.threadCount}" />
                      <property name="rscript.executable" value="${rscript.executable}" />
                    </ant>
                  </target>
                </configuration>
              </execution>
            </executions>
          </plugin>

          <!-- Verify the archetype test runs. -->
          <plugin>
            <groupId>org.apache.maven.plugins</groupId>
            <artifactId>maven-enforcer-plugin</artifactId>
            <executions>
              <!-- The integration tests don't fail when run. We'll use enforcer to make sure that the
               right output files are present, indicating that the archetypes ran correctly. The
               Java-based integration tests are picked up by the failsafe plugin. -->
              <execution>
                <id>verify-archetype-output</id>
                <goals><goal>enforce</goal></goals>
                <phase>verify</phase>
                <configuration>
                  <rules>
                    <requireFilesExist>
                      <files>
                        <file>${archetype.test.directory}/test-simple-analysis/eval-results.csv</file>
                        <file>${archetype.test.directory}/test-simple-analysis/accuracy.pdf</file>
                        <file>${archetype.test.directory}/test-simple-analysis/speed.pdf</file>
                        <file>${archetype.test.directory}/test-fancy-analysis/target/analysis/speed.pdf</file>
                        <file>${archetype.test.directory}/test-fancy-analysis/target/analysis/accuracy.pdf</file>
                        <file>${archetype.test.directory}/test-fancy-analysis/target/analysis/eval-results.csv</file>
                      </files>
                    </requireFilesExist>
                  </rules>
                </configuration>
              </execution>
            </executions>
          </plugin>

        </plugins>
      </build>

    </profile>
  </profiles>

</project><|MERGE_RESOLUTION|>--- conflicted
+++ resolved
@@ -3,11 +3,7 @@
   <parent>
     <artifactId>lenskit</artifactId>
     <groupId>org.grouplens.lenskit</groupId>
-<<<<<<< HEAD
-    <version>1.3.1-SNAPSHOT</version>
-=======
     <version>2.0</version>
->>>>>>> 3e29a00f
     <relativePath>..</relativePath>
   </parent>
   <modelVersion>4.0.0</modelVersion>
