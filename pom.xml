<?xml version="1.0" encoding="UTF-8"?>
<project xmlns="http://maven.apache.org/POM/4.0.0" xmlns:xsi="http://www.w3.org/2001/XMLSchema-instance" xsi:schemaLocation="http://maven.apache.org/POM/4.0.0 http://maven.apache.org/maven-v4_0_0.xsd">
  <modelVersion>4.0.0</modelVersion>
  <parent>
    <groupId>org.sonatype.oss</groupId>
    <artifactId>oss-parent</artifactId>
    <version>7</version>
  </parent>
  <groupId>org.grouplens.lenskit</groupId>
  <artifactId>lenskit</artifactId>
<<<<<<< HEAD
  <version>1.0.3-SNAPSHOT</version>
=======
  <version>1.1</version>
>>>>>>> 0a274164
  <packaging>pom</packaging>
  <name>LensKit</name>
  <description>Collaborative filtering toolkit from GroupLens Research</description>
  <url>${lenskit.web.url}</url>
  <organization>
    <name>GroupLens Research</name>
    <url>http://www.grouplens.org</url>
  </organization>
  <licenses>
    <license>
      <name>LGPLv2+</name>
      <url>http://www.gnu.org/licenses/old-licenses/lgpl-2.1.txt</url>
      <distribution>repo</distribution>
    </license>
  </licenses>
  <issueManagement>
    <system>BitBucket</system>
    <url>https://bitbucket.org/grouplens/lenskit/issues</url>
  </issueManagement>
  <scm>
    <connection>scm:hg:https://bitbucket.org/grouplens/lenskit</connection>
    <developerConnection>scm:hg:https://bitbucket.org/grouplens/lenskit</developerConnection>
    <url>https://bitbucket.org/grouplens/lenskit</url>
<<<<<<< HEAD
    <tag>HEAD</tag>
=======
    <tag>lenskit-1.1</tag>
>>>>>>> 0a274164
  </scm>

  <properties>
    <copyrightHolder>Regents of the University of Minnesota</copyrightHolder>
    <project.build.sourceEncoding>UTF-8</project.build.sourceEncoding>
    <project.reporting.outputEncoding>UTF-8</project.reporting.outputEncoding>
    <lenskit.web.url>http://lenskit.grouplens.org/maven-site/</lenskit.web.url>
    <lenskit.web.path>file:///web/research/lenskit.grouplens.org/maven-site/</lenskit.web.path>
    <mathjax.source>http://cdn.mathjax.org/mathjax/latest</mathjax.source>
    <javadoc.cite.database>${basedir}/etc/references.rdf</javadoc.cite.database>
    <groovy.version>1.8.6</groovy.version>
    <gmaven.version>1.5</gmaven.version>
    <gmaven.runtime>1.8</gmaven.runtime>
<<<<<<< HEAD
    <grapht.version>0.4.3</grapht.version>
    <grouplens.common.version>0.6.1</grouplens.common.version>
=======
    <grouplens.common.version>0.7-SNAPSHOT</grouplens.common.version>
>>>>>>> 0a274164
    <lenskit.clean.removeAll>false</lenskit.clean.removeAll>
  </properties>

  <distributionManagement>
    <site>
      <id>grouplens.org</id>
      <name>LensKit Website</name>
      <url>${lenskit.web.path}</url>
    </site>
  </distributionManagement>

  <modules>
    <module>lenskit-api</module>
    <module>lenskit-data-structures</module>
    <module>lenskit-core</module>
    <module>lenskit-test</module>
    <module>lenskit-eval</module>
    <module>lenskit-eval-maven-plugin</module>
    <module>lenskit-knn</module>
    <module>lenskit-svd</module>
    <module>lenskit-slopeone</module>
    <module>lenskit-archetype-simple-analysis</module>
    <module>lenskit-archetype-fancy-analysis</module>
    <module>lenskit-package</module>
    <module>lenskit-integration-tests</module>
  </modules>

  <repositories>
    <!-- The current trunk may depend on snapshots of dependencies, such as Grapht,
         that are published to the GroupLens development repository. -->
    <repository>
      <id>grouplens-devel</id>
      <url>http://dev.grouplens.org/maven</url>
      <layout>default</layout>
      <snapshots>
        <enabled>true</enabled>
        <checksumPolicy>fail</checksumPolicy>
      </snapshots>
      <releases><enabled>false</enabled></releases>
    </repository>
  </repositories>

  <pluginRepositories>
    <!-- The current trunk may depend on snapshots of dependencies, such as Grapht,
         that are published to the GroupLens development repository. -->
    <pluginRepository>
      <id>grouplens-devel</id>
      <url>http://dev.grouplens.org/maven</url>
      <layout>default</layout>
      <snapshots>
        <enabled>true</enabled>
        <updatePolicy>always</updatePolicy>
        <checksumPolicy>fail</checksumPolicy>
      </snapshots>
      <releases><enabled>false</enabled></releases>
    </pluginRepository>
  </pluginRepositories>

  <dependencyManagement>
    <dependencies>
      <!-- logging -->
      <dependency>
        <groupId>ch.qos.logback</groupId>
        <artifactId>logback-classic</artifactId>
        <version>1.0.9</version>
      </dependency>
      <dependency>
        <groupId>org.slf4j</groupId>
        <artifactId>slf4j-api</artifactId>
        <version>1.7.2</version>
      </dependency>
      <dependency>
        <groupId>org.slf4j</groupId>
        <artifactId>slf4j-nop</artifactId>
        <version>1.7.2</version>
      </dependency>

      <!-- metadata -->
      <dependency>
        <groupId>com.google.code.findbugs</groupId>
        <artifactId>jsr305</artifactId>
        <version>2.0.1</version>
      </dependency>
      <dependency>
        <groupId>com.google.code.findbugs</groupId>
        <artifactId>annotations</artifactId>
        <version>2.0.1</version>
      </dependency>
      <dependency>
        <groupId>javax.inject</groupId>
        <artifactId>javax.inject</artifactId>
        <version>1</version>
      </dependency>

      <!-- collections & utilities -->
      <dependency>
        <groupId>com.google.guava</groupId>
        <artifactId>guava</artifactId>
        <version>14.0.1</version>
      </dependency>
      <dependency>
        <groupId>it.unimi.dsi</groupId>
        <artifactId>fastutil</artifactId>
        <version>6.5.4</version>
      </dependency>
      <dependency>
        <groupId>org.apache.commons</groupId>
        <artifactId>commons-lang3</artifactId>
        <version>3.1</version>
      </dependency>

      <!-- I/O support -->
      <dependency>
        <groupId>commons-io</groupId>
        <artifactId>commons-io</artifactId>
        <version>2.4</version>
      </dependency>

      <!-- Groovy & Ant -->
      <dependency>
        <groupId>org.codehaus.groovy</groupId>
        <artifactId>groovy</artifactId>
        <version>${groovy.version}</version>
      </dependency>
      <dependency>
        <groupId>org.codehaus.groovy</groupId>
        <artifactId>groovy-all</artifactId>
        <version>${groovy.version}</version>
      </dependency>
      <dependency>
        <groupId>org.apache.ant</groupId>
        <artifactId>ant</artifactId>
        <version>1.8.4</version>
      </dependency>

      <!-- Grapht -->
      <dependency>
        <groupId>org.grouplens.grapht</groupId>
        <artifactId>grapht</artifactId>
        <version>0.5.0</version>
      </dependency>

      <!-- test libraries -->
      <dependency>
        <groupId>junit</groupId>
        <artifactId>junit</artifactId>
        <version>4.11</version>
      </dependency>
      <dependency>
        <groupId>org.hamcrest</groupId>
        <artifactId>hamcrest-core</artifactId>
        <version>1.3</version>
      </dependency>
      <dependency>
        <groupId>org.hamcrest</groupId>
        <artifactId>hamcrest-library</artifactId>
        <version>1.3</version>
      </dependency>
      <dependency>
        <groupId>org.grouplens.lenskit</groupId>
        <artifactId>lenskit-test</artifactId>
        <version>${project.version}</version>
      </dependency>
    </dependencies>
  </dependencyManagement>

  <!-- Configure global dependencies -->
  <dependencies>
    <dependency>
      <groupId>org.slf4j</groupId>
      <artifactId>slf4j-api</artifactId>
      <scope>compile</scope>
    </dependency>
    <dependency>
      <groupId>com.google.code.findbugs</groupId>
      <artifactId>annotations</artifactId>
      <optional>true</optional>
      <scope>compile</scope>
    </dependency>
  </dependencies>

  <build>
    <pluginManagement>
      <plugins>
        <!-- Configure the compiler -->
        <plugin>
          <groupId>org.apache.maven.plugins</groupId>
          <artifactId>maven-compiler-plugin</artifactId>
          <version>3.1</version>
          <configuration>
            <source>1.6</source>
            <target>1.6</target>
            <showWarnings>true</showWarnings>
            <showDeprecation>true</showDeprecation>
            <compilerArgs>
              <compilerArg>-Xlint</compilerArg>
              <compilerArg>-Xlint:-processing</compilerArg>
            </compilerArgs>
            <fork>true</fork>
          </configuration>
        </plugin>

        <!--JavaDoc -->
        <plugin>
          <groupId>org.apache.maven.plugins</groupId>
          <artifactId>maven-javadoc-plugin</artifactId>
          <version>2.9</version>
        </plugin>

        <!-- Testing and verification -->
        <plugin>
          <groupId>org.apache.maven.plugins</groupId>
          <artifactId>maven-surefire-plugin</artifactId>
          <version>2.14.1</version>
          <configuration>
            <properties>
              <property>
                <name>listener</name>
                <value>org.grouplens.lenskit.util.test.LoggingListener</value>
              </property>
            </properties>
          </configuration>
        </plugin>
        <plugin>
          <groupId>org.apache.maven.plugins</groupId>
          <artifactId>maven-antrun-plugin</artifactId>
          <version>1.7</version>
        </plugin>
        <plugin>
          <groupId>org.apache.maven.plugins</groupId>
          <artifactId>maven-failsafe-plugin</artifactId>
          <version>2.14.1</version>
          <configuration>
            <properties>
              <property>
                <name>listener</name>
                <value>org.grouplens.lenskit.util.test.LoggingListener</value>
              </property>
            </properties>
          </configuration>
        </plugin>

        <!-- Packaging and build assistance -->
        <plugin>
          <groupId>org.apache.maven.plugins</groupId>
          <artifactId>maven-jar-plugin</artifactId>
          <version>2.4</version>
        </plugin>
        <plugin>
          <groupId>org.apache.maven.plugins</groupId>
          <artifactId>maven-release-plugin</artifactId>
          <version>2.3.2</version>
          <configuration>
            <autoVersionSubmodules>true</autoVersionSubmodules>
          </configuration>
        </plugin>
        <plugin>
          <groupId>org.apache.maven.plugins</groupId>
          <artifactId>maven-shade-plugin</artifactId>
          <version>1.7.1</version>
        </plugin>
        <plugin>
          <groupId>org.codehaus.mojo</groupId>
          <artifactId>build-helper-maven-plugin</artifactId>
          <version>1.7</version>
        </plugin>
        <plugin>
          <groupId>org.apache.maven.plugins</groupId>
          <artifactId>maven-assembly-plugin</artifactId>
          <version>2.3</version>
        </plugin>
        <plugin>
          <groupId>org.codehaus.mojo</groupId>
          <artifactId>exec-maven-plugin</artifactId>
          <version>1.2.1</version>
        </plugin>
        <plugin>
          <groupId>org.apache.maven.plugins</groupId>
          <artifactId>maven-archetype-plugin</artifactId>
          <version>2.2</version>
        </plugin>

        <!-- Site generation -->
        <plugin>
          <groupId>org.apache.maven.plugins</groupId>
          <artifactId>maven-site-plugin</artifactId>
          <version>3.3</version>
          <dependencies>
            <dependency>
              <groupId>org.apache.velocity</groupId>
              <artifactId>velocity</artifactId>
              <version>1.6</version>
            </dependency>
          </dependencies>
        </plugin>

      </plugins>

    </pluginManagement>

    <plugins>

      <plugin>
        <!-- LensKit requires Java 1.6 or better. -->
        <groupId>org.apache.maven.plugins</groupId>
        <artifactId>maven-enforcer-plugin</artifactId>
        <version>1.1.1</version>
        <configuration>
          <rules>
            <requireJavaVersion>
              <version>[1.6.0,)</version>
            </requireJavaVersion>
          </rules>
        </configuration>
      </plugin>

      <plugin>
        <artifactId>maven-site-plugin</artifactId>
        <executions>
          <execution>
            <inherited>false</inherited>
            <goals><goal>attach-descriptor</goal></goals>
          </execution>
        </executions>
      </plugin>

      <!-- Format the licensing plugin -->
      <plugin>
        <groupId>com.mycila.maven-license-plugin</groupId>
        <artifactId>maven-license-plugin</artifactId>
        <version>1.9.0</version>
        <inherited>false</inherited>
        <configuration>
          <basedir>${basedir}</basedir>
          <header>${basedir}/etc/header.txt</header>
          <aggregate>true</aggregate>
          <strictCheck>true</strictCheck>
          <includes>
            <include>*/src/**/*.java</include>
            <include>*/src/**/*.groovy</include>
          </includes>
          <excludes>
            <exclude>lenskit-archetype*/src/**</exclude>
          </excludes>
          <mapping>
            <java>SLASHSTAR_STYLE</java>
            <groovy>SLASHSTAR_STYLE</groovy>
          </mapping>
        </configuration>
        <executions>
        <execution>
          <id>check-headers</id>
          <inherited>false</inherited>
          <phase>validate</phase>
          <goals>
            <goal>check</goal>
          </goals>
        </execution>
        </executions>
      </plugin>
    </plugins>
  </build>

  <reporting>
    <plugins>
      <plugin>
        <groupId>org.apache.maven.plugins</groupId>
        <artifactId>maven-project-info-reports-plugin</artifactId>
        <version>2.6</version>
        <reportSets>
          <reportSet>
            <reports>
              <report>index</report>
              <report>dependencies</report>
              <report>dependency-info</report>
              <report>dependency-convergence</report>
              <report>dependency-management</report>
              <report>plugins</report>
              <report>plugin-management</report>
              <report>summary</report>
            </reports>
          </reportSet>
          <reportSet>
            <id>parent-info</id>
            <inherited>false</inherited>
            <reports>
              <report>modules</report>
              <report>issue-tracking</report>
              <report>scm</report>
            </reports>
          </reportSet>
        </reportSets>
      </plugin>

      <plugin>
        <groupId>org.apache.maven.plugins</groupId>
        <artifactId>maven-javadoc-plugin</artifactId>
        <version>2.9</version>
        <configuration>
          <quiet>true</quiet>

          <tags>
            <tag>
              <name>todo</name>
              <placement>a</placement>
              <head>To Do:</head>
            </tag>
            <tag>
              <name>review</name>
              <placement>a</placement>
              <head>Review:</head>
            </tag>
          </tags>

          <additionalJOption>
            "-J-Dgrouplens.javadoc.versioning.url=${lenskit.web.url}/versioning.html"
          </additionalJOption>

          <taglets>
            <taglet>
              <tagletClass>org.grouplens.javadoc.taglets.CompatTaglet</tagletClass>
              <tagletArtifact>
                <groupId>org.grouplens.common</groupId>
                <artifactId>common-javadoc</artifactId>
                <version>${grouplens.common.version}</version>
              </tagletArtifact>
            </taglet>
            <taglet>
              <tagletClass>org.grouplens.javadoc.taglets.ExtraInlineTaglet</tagletClass>
            </taglet>
          </taglets>

          <footer><![CDATA[
                  <script type=\"text/javascript\" src=\"${mathjax.source}/MathJax.js?config=TeX-AMS-MML_HTMLorMML\"></script>
                  ]]></footer>
          <detectJavaApiLink>true</detectJavaApiLink>
          <detectJavaLinks>true</detectJavaLinks>
          <links>
            <link>http://fastutil.dsi.unimi.it/docs/</link>
            <link>http://docs.guava-libraries.googlecode.com/git-history/release/javadoc/</link>
            <link>http://dev.grouplens.org/grapht/apidocs/</link>
          </links>
          <useStandardDocletOptions>true</useStandardDocletOptions>
        </configuration>

        <reportSets>
          <reportSet>
            <id>parent</id>
            <inherited>false</inherited>
            <reports>
              <report>aggregate</report>
            </reports>
            <configuration>
              <groups>
                <group>
                  <title>General API</title>
                  <packages>org.grouplens.lenskit</packages>
                </group>
                <group>
                  <title>Core API</title>
                  <packages>org.grouplens.lenskit.core:org.grouplens.lenskit.params</packages>
                </group>
                <group>
                  <title>Data Structures</title>
                  <packages>org.grouplens.lenskit.vectors:org.grouplens.lenskit.collections:org.grouplens.lenskit.symbols</packages>
                </group>
                <group>
                  <title>Data Access</title>
                  <packages>org.grouplens.lenskit.data*:org.grouplens.lenskit.cursors</packages>
                </group>
                <group>
                  <title>Data Transformation</title>
                  <packages>org.grouplens.lenskit.baseline*:org.grouplens.lenskit.transform*:org.grouplens.lenskit.vectors.*</packages>
                </group>
                <group>
                  <title>Recommender Implementations</title>
                  <packages>org.grouplens.lenskit.knn*:org.grouplens.lenskit.mf*:org.grouplens.lenskit.slopeone*</packages>
                </group>
                <group>
                  <title>Recommender Evaluation</title>
                  <packages>org.grouplens.lenskit.eval*</packages>
                </group>
                <group>
                  <title>Utility Classes</title>
                  <packages>org.grouplens.lenskit.util*:org.grouplens.lenskit.test*</packages>
                </group>
              </groups>
            </configuration>
          </reportSet>
          <reportSet>
            <id>child</id>
            <reports>
              <report>javadoc</report>
            </reports>
          </reportSet>
        </reportSets>
      </plugin>
    </plugins>
  </reporting>

  <profiles>
    <profile>
      <id>release</id>
      <build>
        <plugins>
          <plugin>
            <groupId>org.apache.maven.plugins</groupId>
            <artifactId>maven-assembly-plugin</artifactId>
            <inherited>false</inherited>
            <executions>
              <execution>
                <id>default-single</id>
                <phase>site</phase>
                <goals>
                  <goal>single</goal>
                </goals>
                <configuration>
                  <outputDirectory>${project.build.directory}/site/downloads</outputDirectory>
                  <tarLongFileMode>gnu</tarLongFileMode>
                  <descriptors>
                    <descriptor>src/assemble/source-package.xml</descriptor>
                  </descriptors>
                </configuration>
              </execution>
            </executions>
          </plugin>

          <plugin>
            <groupId>org.apache.maven.plugins</groupId>
            <artifactId>maven-antrun-plugin</artifactId>
            <inherited>false</inherited>
            <executions>
              <execution>
                <id>copy-binary-package</id>
                <phase>post-site</phase>
                <goals><goal>run</goal></goals>
                <configuration>
                  <target>
                    <copy todir="${project.build.directory}/site/downloads">
                      <fileset dir="${basedir}/lenskit-package/target">
                        <include name="lenskit-${project.version}.zip" />
                        <include name="lenskit-${project.version}.tar.gz" />
                      </fileset>
                    </copy>
                  </target>
                </configuration>
              </execution>
            </executions>
          </plugin>
        </plugins>
      </build>
    </profile>

    <profile>
      <id>lint</id>
      <activation>
        <property>
          <name>lenskit.ci</name>
        </property>
      </activation>
    </profile>
  </profiles>
</project><|MERGE_RESOLUTION|>--- conflicted
+++ resolved
@@ -8,11 +8,7 @@
   </parent>
   <groupId>org.grouplens.lenskit</groupId>
   <artifactId>lenskit</artifactId>
-<<<<<<< HEAD
-  <version>1.0.3-SNAPSHOT</version>
-=======
   <version>1.1</version>
->>>>>>> 0a274164
   <packaging>pom</packaging>
   <name>LensKit</name>
   <description>Collaborative filtering toolkit from GroupLens Research</description>
@@ -36,11 +32,7 @@
     <connection>scm:hg:https://bitbucket.org/grouplens/lenskit</connection>
     <developerConnection>scm:hg:https://bitbucket.org/grouplens/lenskit</developerConnection>
     <url>https://bitbucket.org/grouplens/lenskit</url>
-<<<<<<< HEAD
-    <tag>HEAD</tag>
-=======
     <tag>lenskit-1.1</tag>
->>>>>>> 0a274164
   </scm>
 
   <properties>
@@ -54,12 +46,7 @@
     <groovy.version>1.8.6</groovy.version>
     <gmaven.version>1.5</gmaven.version>
     <gmaven.runtime>1.8</gmaven.runtime>
-<<<<<<< HEAD
-    <grapht.version>0.4.3</grapht.version>
-    <grouplens.common.version>0.6.1</grouplens.common.version>
-=======
     <grouplens.common.version>0.7-SNAPSHOT</grouplens.common.version>
->>>>>>> 0a274164
     <lenskit.clean.removeAll>false</lenskit.clean.removeAll>
   </properties>
 
